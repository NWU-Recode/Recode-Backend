--- conflicted
+++ resolved
@@ -1,4 +1,3 @@
-<<<<<<< HEAD
 """Database base model for SQLAlchemy ORM."""
 
 from sqlalchemy.orm import DeclarativeBase
@@ -6,47 +5,4 @@
 
 class Base(DeclarativeBase):
     """Base class for all ORM models."""
-
-    pass
-=======
-from sqlalchemy import create_engine
-from sqlalchemy.ext.declarative import declarative_base
-from sqlalchemy.orm import sessionmaker
-from app.core.config import get_settings
-
-settings = get_settings()
-
-def get_database_url(for_migrations: bool = False) -> str:
-    """Return DB URL (runtime pooled vs direct migrations)."""
-    return settings.get_database_url(for_migrations=for_migrations)
-
-runtime_url = get_database_url(False)
-if not runtime_url:
-    raise RuntimeError("DATABASE_URL not configured")
-
-connect_args = {"sslmode": "require"} if "sslmode=" not in runtime_url else {}
-
-engine = create_engine(
-    runtime_url,
-    pool_pre_ping=True,
-    pool_size=5,
-    max_overflow=5,
-    pool_recycle=300,
-    echo=settings.debug,
-    connect_args=connect_args,
-)
-
-# Session factory
-SessionLocal = sessionmaker(autocommit=False, autoflush=False, bind=engine)
-
-# Base class for models (Alem bic imports this)
-Base = declarative_base()
-
-# FastAPI dependency
-def get_db():
-    db = SessionLocal()
-    try:
-        yield db
-    finally:
-        db.close()
->>>>>>> a85f6562
+    pass