--- conflicted
+++ resolved
@@ -58,16 +58,11 @@
 except Exception:
     pass
 
-<<<<<<< HEAD
+
 try:  # pragma: no cover
     from app.DB.session import SessionLocal  # type: ignore
 except Exception:
     SessionLocal = None
-=======
-try:  # optional backward compatibility re-export
-    from app.db.session import SessionLocal  # type: ignore
-except Exception:  # pragma: no cover
-    SessionLocal = None  # placeholder if session not yet configured
->>>>>>> 705efe58
+
 
 __all__ = ["Base", "list_models", "SessionLocal"]