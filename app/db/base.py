"""ORM nexus. Auto-discover models."""

from __future__ import annotations

import importlib
import pkgutil
import logging
from pathlib import Path

from sqlalchemy.orm import DeclarativeBase

logger = logging.getLogger(__name__)


class Base(DeclarativeBase):
    """Base mold."""
    pass


def _discover_feature_models():
    """Sweep feature model modules."""
    import os
    if os.getenv("SKIP_MODEL_DISCOVERY", "false").lower() == "true":
        logger.info("Skip sweep (env flag).")
        return

    root = Path(__file__).resolve().parent.parent  # app/
    features_dir = root / "features"
    if not features_dir.is_dir():
        logger.warning("No features dir: %s", features_dir)
        return

    package_prefix = "app.features"
    discovered = 0
    for pkg in pkgutil.walk_packages([str(features_dir)], prefix=f"{package_prefix}."):
        if not pkg.name.endswith(".models"):
            continue
        try:
            importlib.import_module(pkg.name)
            discovered += 1
        except Exception as e:
            logger.error("Model import fail %s: %s", pkg.name, e)
    logger.debug("Discovered %d model modules", discovered)


def list_models():  # pragma: no cover
    """List model names."""
    try:
        return [cls.__name__ for cls in Base.registry._class_registry.values() if hasattr(cls, "__table__")]
    except Exception:
        return []


_discover_feature_models()

try:  # pragma: no cover
    logger.debug("Registered ORM models: %s", ", ".join(list_models()))
except Exception:
    pass

<<<<<<< HEAD

=======
>>>>>>> 95e9f6d7
try:  # pragma: no cover
    from app.DB.session import SessionLocal  # type: ignore
except Exception:
    SessionLocal = None
<<<<<<< HEAD

=======
>>>>>>> 95e9f6d7

__all__ = ["Base", "list_models", "SessionLocal"]<|MERGE_RESOLUTION|>--- conflicted
+++ resolved
@@ -58,17 +58,9 @@
 except Exception:
     pass
 
-<<<<<<< HEAD
-
-=======
->>>>>>> 95e9f6d7
 try:  # pragma: no cover
     from app.DB.session import SessionLocal  # type: ignore
 except Exception:
     SessionLocal = None
-<<<<<<< HEAD
-
-=======
->>>>>>> 95e9f6d7
 
 __all__ = ["Base", "list_models", "SessionLocal"]