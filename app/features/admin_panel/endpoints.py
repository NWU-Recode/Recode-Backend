--- conflicted
+++ resolved
@@ -1,21 +1,10 @@
-<<<<<<< HEAD
 from fastapi import APIRouter, Depends, UploadFile, HTTPException, Query
 from typing import List, Optional
 from uuid import UUID
 from .schemas import EnrolmentCreate, EnrolmentBatch, EnrolmentResponse, UserRoleUpdate, UserResponse
 from .service import AdminPanelService
 from app.common.deps import CurrentUser, require_admin, require_lecturer
-=======
-from typing import List, Optional
-from uuid import UUID
 
-from fastapi import APIRouter, Depends, HTTPException, UploadFile
-
-from app.common.deps import CurrentUser, require_lecturer_cookie
-
-from .schemas import EnrolmentCreate, EnrolmentResponse
-from .service import AdminPanelService
->>>>>>> d2b8a0ed
 
 router = APIRouter(prefix="/admin_panel", tags=["Admin Panel"])
 service = AdminPanelService()
@@ -33,15 +22,9 @@
 async def enrol_students_batch(
     requests: Optional[List[EnrolmentCreate]] = None,
     file: Optional[UploadFile] = None,
-<<<<<<< HEAD
     module_id: Optional[UUID] = Query(None),
     semester_id: Optional[UUID] = Query(None),
     user: CurrentUser = Depends(require_lecturer())
-=======
-    module_id: Optional[UUID] = None,
-    semester_id: Optional[UUID] = None,
-    user: CurrentUser = Depends(require_lecturer_cookie())
->>>>>>> d2b8a0ed
 ):
     """
     Batch enroll students via either a JSON list or CSV file.
@@ -77,29 +60,19 @@
 @router.delete("/students/{enrolment_id}")
 async def remove_student(
     enrolment_id: UUID,
-<<<<<<< HEAD
     module_id: Optional[UUID] = None,
     user: CurrentUser = Depends(require_lecturer())
-=======
-    user: CurrentUser = Depends(require_lecturer_cookie())
->>>>>>> d2b8a0ed
 ):
     return await service.remove_student(enrolment_id, module_id, user.role, user.id)
 
 # --- List students ---
 @router.get("/students", response_model=List[EnrolmentResponse])
-<<<<<<< HEAD
 async def list_students(
     module_id: Optional[UUID] = None,
     user: CurrentUser = Depends(require_lecturer())
 ):
     return await service.list_students(module_id, user.role, user.id)
-=======
-async def list_students(user: CurrentUser = Depends(require_lecturer_cookie())):
-    """List students enrolled in modules taught by the lecturer."""
-    return await service.list_students(user.id)
 
->>>>>>> d2b8a0ed
 
 # --- View module progress ---
 @router.get("/modules/{module_id}/progress")
