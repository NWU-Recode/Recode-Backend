from fastapi import APIRouter, HTTPException, Depends
from typing import List


from app.common.deps import get_current_user, CurrentUser  

from .schemas import (
    CodeSubmissionCreate,
    CodeSubmissionResponse,
    CodeExecutionResult,
    LanguageInfo,
    Judge0Status,
    Judge0SubmissionResponse,
)
from .service import judge0_service
from app.features.submissions.service import submission_service
from app.features.questions.repository import question_repository
from app.features.challenges.repository import challenge_repository
from app.features.questions.service import question_service
from app.features.submissions.schemas import SubmissionCreate
<<<<<<< HEAD

=======
>>>>>>> 95e9f6d7

router = APIRouter(prefix="/judge0", tags=["judge0"])

"""Judge0-focused endpoints (execution + token lifecycle).

Submission management (listing, deleting, statistics) moved to `app.features.submissions.endpoints`.
"""
@router.get("/languages", response_model=List[LanguageInfo])
async def get_supported_languages():
    """Get list of supported programming languages"""
    try:
        return await judge0_service.get_languages()
    except Exception as e:
        raise HTTPException(status_code=500, detail=f"Failed to fetch languages: {str(e)}")

@router.get("/statuses", response_model=List[Judge0Status])
async def get_submission_statuses():
    """Get list of possible submission statuses"""
    try:
        return await judge0_service.get_statuses()
    except Exception as e:
        raise HTTPException(status_code=500, detail=f"Failed to fetch statuses: {str(e)}")

@router.post("/submit", response_model=Judge0SubmissionResponse)
async def submit_code(submission: CodeSubmissionCreate):
    """Submit code for async execution (returns token)."""
    try:
        return await judge0_service.submit_code(submission)
    except Exception as e:
        raise HTTPException(status_code=500, detail=f"Failed to submit code: {str(e)}")

@router.post("/submit/wait", response_model=CodeExecutionResult, summary="Single-call waited execution (no persistence)")
async def submit_code_wait(submission: CodeSubmissionCreate):
    """Submit code with wait=true and return normalized result (no persistence)."""
    try:
        waited = await judge0_service.submit_code_wait(submission)
        return judge0_service._to_code_execution_result(waited, submission.expected_output, submission.language_id)  # type: ignore
    except Exception as e:
        raise HTTPException(status_code=500, detail=f"Failed waited submit: {str(e)}")

@router.post("/submit/full", response_model=CodeSubmissionResponse, summary="(Auth) Submit & persist")
async def submit_code_full(submission: CodeSubmissionCreate, current_user: CurrentUser = Depends(get_current_user)):
    """Submit code (auth), persist a record, return stored submission row + token."""
    try:
        user_id = str(current_user.id)
        judge0_resp = await judge0_service.submit_code(submission)
        # Persist initial submission row
        await submission_service.store_submission(
            submission=submission,  # type: ignore[arg-type]
            user_id=user_id,
            judge0_token=judge0_resp.token
        )
        created = await submission_service.get_submission_by_token(judge0_resp.token)
        if not created:
            raise HTTPException(status_code=500, detail="Submission record not found after creation")
        return CodeSubmissionResponse(**created)
<<<<<<< HEAD

=======
>>>>>>> 95e9f6d7
    except Exception as e:
        raise HTTPException(status_code=500, detail=f"Failed to submit code (full): {str(e)}")

@router.get("/result/{token}", response_model=CodeExecutionResult)
async def get_execution_result(token: str, current_user: CurrentUser = Depends(get_current_user)):
    """Get execution result by token. Finalizes pending question attempt if applicable."""
<<<<<<< HEAD

=======
>>>>>>> 95e9f6d7
    try:
        user_id = str(current_user.id)
        judge0_result = await judge0_service.get_submission_result(token)
        db_submission = await submission_service.get_submission_by_token(token)
        expected_output = db_submission.get("expected_output") if db_submission else None
        language_id = (judge0_result.language or {}).get("id", db_submission.get("language_id") if db_submission else -1)
        success = judge0_service._compute_success(judge0_result.status.get("id"), judge0_result.stdout, expected_output)  # type: ignore
        exec_result = CodeExecutionResult(
            stdout=judge0_result.stdout,
            stderr=judge0_result.stderr,
            compile_output=judge0_result.compile_output,
            execution_time=judge0_result.time,
            memory_used=judge0_result.memory,
            status_id=judge0_result.status.get("id", -1),
            status_description=judge0_result.status.get("description", "unknown"),
            language_id=language_id,
            success=success
        )
        status_id = judge0_result.status.get("id") if judge0_result.status else None
        if db_submission and status_id not in [1, 2]:
            # Persist result row (ignore errors)
            try:
                await submission_service.store_result(token, exec_result)
            except Exception:
                pass
            # If this corresponds to a question & no question_attempt yet, create one
            qid = db_submission.get("question_id")
            if qid:
                existing_attempt = await question_repository.find_by_token(qid, user_id, token)
                if not existing_attempt:
                    # Need challenge_id from question
                    qmeta = await question_repository.get_question(qid)
                    if qmeta:
                        attempt = await challenge_repository.create_or_get_open_attempt(str(qmeta["challenge_id"]), user_id)
                        # Build attempt payload
                        payload = {
                            "question_id": qid,
                            "challenge_id": str(qmeta["challenge_id"]),
                            "challenge_attempt_id": attempt["id"],
                            "user_id": user_id,
                            "judge0_token": token,
                            "source_code": db_submission.get("source_code"),
                            "stdout": exec_result.stdout,
                            "stderr": exec_result.stderr,
                            "status_id": exec_result.status_id,
                            "status_description": exec_result.status_description,
                            "time": exec_result.execution_time,
                            "memory": exec_result.memory_used,
                            "is_correct": success,
                            "code_hash": None,
                            "hash": None,
                            "latest": True,
                        }
                        existing_latest = await question_repository.get_existing_attempt(qid, user_id)
                        if existing_latest:
                            await question_repository.mark_previous_not_latest(qid, user_id)
                        await question_repository.upsert_attempt(payload)
        return exec_result
    except HTTPException:
        raise
    except Exception as e:
        raise HTTPException(status_code=500, detail={"error_code":"E_UNKNOWN","message":f"Failed to get result: {str(e)}"})

@router.post("/execute", response_model=CodeExecutionResult)
async def execute_code_sync(submission: CodeSubmissionCreate):
    """Legacy execute endpoint (polling). Prefer /submit/wait if immediate result acceptable."""
    try:
        return await judge0_service.execute_code(submission)
    except TimeoutError:
        raise HTTPException(status_code=504, detail="Execution timeout")
    except Exception as e:
        raise HTTPException(status_code=500, detail=f"Failed to execute code: {str(e)}")

@router.post("/execute/stdout", summary="Quick execute (stdout only)")
async def execute_stdout_only(submission: CodeSubmissionCreate):
    """Execute code (no expected_output, not persisted) and return only stdout."""
    try:
        temp = CodeSubmissionCreate(
            source_code=submission.source_code,
            language_id=submission.language_id,
            stdin=submission.stdin,
            expected_output=None  # ignore any provided expected output
        )
        result = await judge0_service.execute_code(temp)  # type: ignore
        return {"stdout": result.stdout}
    except Exception as e:
        raise HTTPException(status_code=500, detail=f"Failed to execute: {str(e)}")

@router.post("/execute/batch", summary="Execute multiple submissions via batch API")
async def execute_batch(submissions: List[CodeSubmissionCreate]):
    """Submit a batch and poll until all complete; returns list of {token, result}."""
    try:
        batch = await judge0_service.execute_batch(submissions)  # type: ignore
        return [{"token": tok, "result": res} for tok, res in batch]
    except TimeoutError:
        raise HTTPException(status_code=504, detail="Batch execution timeout")
    except Exception as e:
        raise HTTPException(status_code=500, detail=f"Failed batch execution: {str(e)}")


@router.post("/test", response_model=dict)
async def test_code_execution():
    """Test endpoint with a simple Hello World program"""
    try:
        # Simple Python Hello World test
        test_submission = CodeSubmissionCreate(
            source_code='print("Hello, World!")',
            language_id=71  # Python 3
        )
        result = await judge0_service.execute_code(test_submission)  # type: ignore
        return {
            "message": "Test execution completed",
            "result": result,
            "success": result.success
        }
    except Exception as e:
        raise HTTPException(status_code=500, detail=f"Test execution failed: {str(e)}")

# NOTE: Submission management endpoints moved to `submissions/endpoints.py`.<|MERGE_RESOLUTION|>--- conflicted
+++ resolved
@@ -18,10 +18,6 @@
 from app.features.challenges.repository import challenge_repository
 from app.features.questions.service import question_service
 from app.features.submissions.schemas import SubmissionCreate
-<<<<<<< HEAD
-
-=======
->>>>>>> 95e9f6d7
 
 router = APIRouter(prefix="/judge0", tags=["judge0"])
 
@@ -78,20 +74,12 @@
         if not created:
             raise HTTPException(status_code=500, detail="Submission record not found after creation")
         return CodeSubmissionResponse(**created)
-<<<<<<< HEAD
-
-=======
->>>>>>> 95e9f6d7
     except Exception as e:
         raise HTTPException(status_code=500, detail=f"Failed to submit code (full): {str(e)}")
 
 @router.get("/result/{token}", response_model=CodeExecutionResult)
 async def get_execution_result(token: str, current_user: CurrentUser = Depends(get_current_user)):
     """Get execution result by token. Finalizes pending question attempt if applicable."""
-<<<<<<< HEAD
-
-=======
->>>>>>> 95e9f6d7
     try:
         user_id = str(current_user.id)
         judge0_result = await judge0_service.get_submission_result(token)
