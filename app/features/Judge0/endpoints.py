--- conflicted
+++ resolved
@@ -13,15 +13,12 @@
     Judge0SubmissionResponse,
 )
 from .service import judge0_service
-<<<<<<< HEAD
 from app.features.submissions.service import submission_service
 from app.features.questions.repository import question_repository
 from app.features.challenges.repository import challenge_repository
 from app.features.questions.service import question_service
 from app.features.submissions.schemas import SubmissionCreate
-=======
-from .repository import judge0_repository
->>>>>>> 6d9ea9d1
+
 
 router = APIRouter(prefix="/judge0", tags=["judge0"])
 
@@ -53,7 +50,6 @@
     except Exception as e:
         raise HTTPException(status_code=500, detail=f"Failed to submit code: {str(e)}")
 
-<<<<<<< HEAD
 @router.post("/submit/wait", response_model=CodeExecutionResult, summary="Single-call waited execution (no persistence)")
 async def submit_code_wait(submission: CodeSubmissionCreate):
     """Submit code with wait=true and return normalized result (no persistence)."""
@@ -79,65 +75,22 @@
         if not created:
             raise HTTPException(status_code=500, detail="Submission record not found after creation")
         return CodeSubmissionResponse(**created)
-=======
-@router.post("/submit/full", response_model=CodeSubmissionResponse)
-async def submit_code_full(submission: CodeSubmissionCreate, user_id: str):
-    """Submit code and return stored submission record (requires user_id).
-
-    This wraps the standard submit endpoint but returns the full submission
-    (including generated id, token, timestamps) so the frontend can track
-    status without an extra round-trip.
-    """
-    try:
-        # Submit to Judge0 (this also stores when user_id provided)
-        judge0_resp = await judge0_service.submit_code(submission, user_id)
-        # Fetch stored submission by token (sync repository call)
-        db_submission = judge0_repository.get_submission_by_token_sql(judge0_resp.token)
-        if not db_submission:
-            raise HTTPException(status_code=500, detail="Submission stored record not found after creation")
-        return CodeSubmissionResponse(
-            id=db_submission.id,
-            user_id=db_submission.user_id,
-            source_code=db_submission.source_code,
-            language_id=db_submission.language_id,
-            stdin=db_submission.stdin,
-            expected_output=db_submission.expected_output,
-            judge0_token=db_submission.judge0_token,
-            status=db_submission.status,
-            created_at=db_submission.created_at,
-            completed_at=db_submission.completed_at
-        )
-    except HTTPException:
-        raise
->>>>>>> 6d9ea9d1
+
     except Exception as e:
         raise HTTPException(status_code=500, detail=f"Failed to submit code (full): {str(e)}")
 
 @router.get("/result/{token}", response_model=CodeExecutionResult)
-<<<<<<< HEAD
 async def get_execution_result(token: str, current_user: CurrentUser = Depends(get_current_user)):
     """Get execution result by token. Finalizes pending question attempt if applicable."""
-=======
-async def get_execution_result(token: str):
-    """Get execution result by token."""
->>>>>>> 6d9ea9d1
+
     try:
         user_id = str(current_user.id)
         judge0_result = await judge0_service.get_submission_result(token)
-<<<<<<< HEAD
         db_submission = await submission_service.get_submission_by_token(token)
         expected_output = db_submission.get("expected_output") if db_submission else None
         language_id = (judge0_result.language or {}).get("id", db_submission.get("language_id") if db_submission else -1)
         success = judge0_service._compute_success(judge0_result.status.get("id"), judge0_result.stdout, expected_output)  # type: ignore
         exec_result = CodeExecutionResult(
-=======
-        db_submission = judge0_repository.get_submission_by_token_sql(token)
-        expected_output = getattr(db_submission, "expected_output", None) if db_submission else None
-        language_id = (judge0_result.language or {}).get("id", db_submission.language_id if db_submission else -1)
-        success = judge0_service._compute_success(judge0_result.status.get("id"), judge0_result.stdout, expected_output)  # type: ignore
-
-        execution_result = CodeExecutionResult(
->>>>>>> 6d9ea9d1
             stdout=judge0_result.stdout,
             stderr=judge0_result.stderr,
             compile_output=judge0_result.compile_output,
@@ -148,7 +101,6 @@
             language_id=language_id,
             success=success
         )
-<<<<<<< HEAD
         status_id = judge0_result.status.get("id") if judge0_result.status else None
         if db_submission and status_id not in [1, 2]:
             # Persist result row (ignore errors)
@@ -191,16 +143,6 @@
         return exec_result
     except HTTPException:
         raise
-=======
-        # Persist if we have submission and terminal state (id not in queued/processing)
-        if db_submission and judge0_result.status.get("id") not in [1, 2]:
-            # Attempt store (ignore errors silently here)
-            try:
-                await judge0_service._store_result(token, execution_result)  # type: ignore
-            except Exception:
-                pass
-        return execution_result
->>>>>>> 6d9ea9d1
     except Exception as e:
         raise HTTPException(status_code=500, detail={"error_code":"E_UNKNOWN","message":f"Failed to get result: {str(e)}"})
 
