--- conflicted
+++ resolved
@@ -4,10 +4,6 @@
 from sqlalchemy.orm import Session
 from sqlalchemy import desc, func
 from app.DB.session import get_db
-<<<<<<< HEAD
-
-=======
->>>>>>> 95e9f6d7
 from .models import CodeSubmission, CodeResult
 from .schemas import CodeSubmissionCreate, CodeExecutionResult
 
@@ -21,10 +17,6 @@
     def get_submission_by_token(self, judge0_token: str) -> Optional[CodeSubmission]:
         """Get submission by Judge0 token."""
         db = next(get_db())
-<<<<<<< HEAD
-       
-=======
->>>>>>> 95e9f6d7
         try:
             return db.query(CodeSubmission).filter(
                 CodeSubmission.judge0_token == judge0_token
