import httpx
import asyncio
import time
from typing import Optional, Dict, Any, List
from datetime import datetime
from uuid import uuid4

from app.Core.config import get_settings
from .schemas import (
    CodeSubmissionCreate,
    CodeSubmissionResponse,
    Judge0SubmissionRequest,
    Judge0SubmissionResponse,
    Judge0ExecutionResult,
    CodeExecutionResult,
    LanguageInfo,
    Judge0Status
)
from app.features.submissions.schemas import SubmissionCreate
from app.features.submissions.service import submission_service

class Judge0Service:
    def __init__(self):
        self.settings = get_settings()
        self.base_url = self.settings.judge0_api_url
        self.headers = {"Content-Type": "application/json"}
        if self.settings.judge0_api_key and self.settings.judge0_host:
            self.headers.update({
                "X-RapidAPI-Key": self.settings.judge0_api_key,
                "X-RapidAPI-Host": self.settings.judge0_host,
            })

    @staticmethod
    def _compute_success(status_id: int | None, stdout: str | None, expected_output: str | None) -> bool:
        # Accepted status required
<<<<<<< HEAD


=======
        if status_id != 3:
            return False
        if expected_output is None:
            return True
        if stdout is None:
            return False
>>>>>>> 95e9f6d7
        def _norm(s: str) -> str | None:
            if s is None:
                return None
            # Normalise newlines, trim, split, take last non-empty
            s2 = s.replace('\r\n', '\n').strip()
            lines = [ln.rstrip() for ln in s2.split('\n') if ln.strip()]
            if not lines:
                return None
            return lines[-1].strip()
        expected = _norm(expected_output)
        actual = _norm(stdout)
        if expected is None or actual is None:
            return False
        return actual == expected
    
    async def get_languages(self) -> List[LanguageInfo]:
        async with httpx.AsyncClient() as client:
            response = await client.get(
                f"{self.base_url}/languages",
                headers=self.headers
            )
            if response.status_code == 200:
                try:
                    languages_data = response.json()
                except Exception as e:
                    raise Exception(f"Failed to parse languages JSON: {e} body={response.text[:200]}")
                return [LanguageInfo(id=lang.get("id"), name=lang.get("name")) for lang in languages_data]
            # Enhanced diagnostics
            raise Exception(
                "Failed to fetch languages: "
                f"{response.status_code} body={response.text[:300]}"
            )
    
    async def get_statuses(self) -> List[Judge0Status]:
        """Statuses."""
        async with httpx.AsyncClient() as client:
            response = await client.get(
                f"{self.base_url}/statuses",
                headers=self.headers
            )
            if response.status_code == 200:
                try:
                    statuses_data = response.json()
                except Exception as e:
                    raise Exception(f"Failed to parse statuses JSON: {e} body={response.text[:200]}")
                return [Judge0Status(id=status.get("id"), description=status.get("description"))
                        for status in statuses_data]
            raise Exception(
                "Failed to fetch statuses: "
                f"{response.status_code} body={response.text[:300]}"
            )
    
    async def submit_code(self, submission: CodeSubmissionCreate) -> Judge0SubmissionResponse:
        judge0_request = Judge0SubmissionRequest(
            source_code=submission.source_code,
            language_id=submission.language_id,
            stdin=submission.stdin,
            expected_output=submission.expected_output
        )
        
        async with httpx.AsyncClient() as client:
            response = await client.post(
                f"{self.base_url}/submissions?base64_encoded=false&wait=false",
                headers=self.headers,
                json=judge0_request.model_dump(exclude_none=True)
            )
            
            if response.status_code == 201:
                result = response.json()
                judge0_response = Judge0SubmissionResponse(token=result["token"])
                
                return judge0_response
            else:
                raise Exception(f"Failed to submit code: {response.status_code} - {response.text}")

    async def submit_code_wait(
        self,
        submission: CodeSubmissionCreate,
        fields: str = "token,stdout,stderr,status_id,time,memory,language"
    ) -> Judge0ExecutionResult:
        """Submit code with wait=true to get immediate result (single-call execution).

        This is used for per-question instant submits to avoid polling overhead.
        """
        judge0_request = Judge0SubmissionRequest(
            source_code=submission.source_code,
            language_id=submission.language_id,
            stdin=submission.stdin,
            expected_output=submission.expected_output,
        )
        async with httpx.AsyncClient() as client:
            response = await client.post(
                f"{self.base_url}/submissions?base64_encoded=false&wait=true&fields={fields}",
                headers=self.headers,
                json=judge0_request.model_dump(exclude_none=True),
            )
        if response.status_code != 201:
            raise Exception(f"Failed waited submit: {response.status_code} {response.text[:200]}")
        data = response.json()
        # Ensure token present (Judge0 returns it even with fields subset if included)
        if "token" not in data:
            # Fallback: issue secondary GET by location header? For simplicity raise.
            raise Exception("Waited submit missing token in response")
        # Conform to Judge0ExecutionResult shape by injecting minimal status structure if only status_id present
        if "status" not in data and "status_id" in data:
            data["status"] = {"id": data["status_id"], "description": data.get("status_description", "")}
        return Judge0ExecutionResult(**data)

    async def execute_code_sync(
        self,
        submission: CodeSubmissionCreate,
        fields: str = "token,stdout,stderr,status_id,time,memory,language"
    ) -> tuple[str, CodeExecutionResult]:
        """Waited single-call execution returning (token, CodeExecutionResult) with no persistence.

        Mirrors spec 'execute_code_sync(wait=True)'. Internally uses submit_code_wait.
        """
        waited = await self.submit_code_wait(submission, fields=fields)
        token = waited.token  # type: ignore[attr-defined]
        exec_result = self._to_code_execution_result(waited, submission.expected_output, submission.language_id)
        return token, exec_result

    async def submit_question_run(
        self,
        submission: CodeSubmissionCreate,
        user_id: str,
        fields: str = "token,stdout,stderr,status_id,time,memory,language"
    ) -> tuple[str, CodeExecutionResult]:
        """High-level per-question run that waits, normalises, and persists both submission and result.

        Returns (judge0_token, CodeExecutionResult)
        """
        waited = await self.submit_code_wait(submission, fields=fields)
        token = waited.token  # type: ignore[attr-defined]
        exec_result = self._to_code_execution_result(waited, submission.expected_output, submission.language_id)
        # Persist submission row (status set based on final status id)
        status_label = "completed" if exec_result.status_id not in [1, 2] else "processing"
        sub_create = SubmissionCreate(
            source_code=submission.source_code,
            language_id=submission.language_id,
            stdin=submission.stdin,
            expected_output=submission.expected_output,
            # question_id injected by higher layer (QuestionService) if needed; left None here
        )
        stored_sub = await submission_service.store_submission(sub_create, user_id, token)
        # Update status if needed
        # Persist result row
        await submission_service.store_result(token, exec_result)
        return token, exec_result
    
    async def get_submission_result(self, token: str) -> Judge0ExecutionResult:
        #Result by token.
        async with httpx.AsyncClient() as client:
            response = await client.get(
                f"{self.base_url}/submissions/{token}?base64_encoded=false",
                headers=self.headers
            )
            
            if response.status_code == 200:
                result = response.json()
                return Judge0ExecutionResult(**result)
            else:
                raise Exception(f"Failed to get result: {response.status_code}")
    
    # NOTE: Persistence & higher-level orchestration removed; endpoints or submissions service handle storage & polling.

    def _to_code_execution_result(
        self,
        raw: Judge0ExecutionResult,
        expected_output: str | None,
        language_fallback: int | None = None,
    ) -> CodeExecutionResult:
        lang_id = None
        if raw.language and isinstance(raw.language, dict):
            lang_id = raw.language.get("id")
        if lang_id is None:
            lang_id = language_fallback or -1
        status_id = raw.status.get("id") if raw.status else None
        success = self._compute_success(status_id, raw.stdout, expected_output)
        return CodeExecutionResult(
            stdout=raw.stdout,
            stderr=raw.stderr,
            compile_output=raw.compile_output,
            execution_time=raw.time,
            memory_used=raw.memory,
            status_id=status_id or -1,
            status_description=(raw.status or {}).get("description", "unknown"),
            language_id=lang_id,
            success=success,
        )

    async def execute_code(
        self,
        submission: CodeSubmissionCreate,
        timeout_seconds: int = 45,
        poll_interval: float = 1.0,
    ) -> CodeExecutionResult:
        """Submit code, poll until finished, return normalized execution result.

        No persistence; callers decide whether to store submission/result.
        """
        token = (await self.submit_code(submission)).token
        start = time.time()
        while time.time() - start < timeout_seconds:
            res = await self.get_submission_result(token)
            status_id = res.status.get("id") if res.status else None
            if status_id not in [1, 2]:  # 1=In Queue, 2=Processing per Judge0
                return self._to_code_execution_result(res, submission.expected_output, submission.language_id)
            await asyncio.sleep(poll_interval)
        raise TimeoutError("Judge0 execution timed out")
<<<<<<< HEAD

    async def execute_with_token(
        self,
        submission: CodeSubmissionCreate,
        timeout_seconds: int = 45,
        poll_interval: float = 1.0,
    ) -> tuple[str, CodeExecutionResult]:
        """Like execute_code but also returns the Judge0 token.

        Useful for persisting question attempts where we want to keep the token reference.
        """
        token_resp = await self.submit_code(submission)
        token = token_resp.token
        start = time.time()
        while time.time() - start < timeout_seconds:
            res = await self.get_submission_result(token)
            status_id = res.status.get("id") if res.status else None
            if status_id not in [1, 2]:
                return token, self._to_code_execution_result(res, submission.expected_output, submission.language_id)

=======

    async def execute_with_token(
        self,
        submission: CodeSubmissionCreate,
        timeout_seconds: int = 45,
        poll_interval: float = 1.0,
    ) -> tuple[str, CodeExecutionResult]:
        """Like execute_code but also returns the Judge0 token.

        Useful for persisting question attempts where we want to keep the token reference.
        """
        token_resp = await self.submit_code(submission)
        token = token_resp.token
        start = time.time()
        while time.time() - start < timeout_seconds:
            res = await self.get_submission_result(token)
            status_id = res.status.get("id") if res.status else None
            if status_id not in [1, 2]:
                return token, self._to_code_execution_result(res, submission.expected_output, submission.language_id)
>>>>>>> 95e9f6d7
            await asyncio.sleep(poll_interval)
        raise TimeoutError("Judge0 execution timed out")

    # -------- Batch operations --------
    async def submit_batch(self, submissions: List[CodeSubmissionCreate]) -> List[str]:
        """Submit multiple code submissions at once (returns list of tokens in same order)."""
        payload = {
            "submissions": [
                Judge0SubmissionRequest(
                    source_code=s.source_code,
                    language_id=s.language_id,
                    stdin=s.stdin,
                    expected_output=s.expected_output,
                ).model_dump(exclude_none=True) for s in submissions
            ]
        }
        async with httpx.AsyncClient() as client:
            resp = await client.post(
                f"{self.base_url}/submissions/batch?base64_encoded=false&wait=false",
                headers=self.headers,
                json=payload,
            )
        if resp.status_code != 201:
            raise Exception(f"Batch submit failed: {resp.status_code} {resp.text[:200]}")
        data = resp.json()
        # Accept either {"submission_tokens":[{"token":..}]} or list
        tokens: List[str] = []
        if isinstance(data, dict) and "submission_tokens" in data:
            for item in data["submission_tokens"]:
                tok = item.get("token") if isinstance(item, dict) else None
                if tok:
                    tokens.append(tok)
        elif isinstance(data, list):
            for item in data:
                tok = item.get("token") if isinstance(item, dict) else None
                if tok:
                    tokens.append(tok)
        if len(tokens) != len(submissions):
            # Still return what we have but flag mismatch
            raise Exception("Token count mismatch in batch response")
        return tokens

    async def get_batch_results(self, tokens: List[str]) -> Dict[str, Judge0ExecutionResult]:
        """Fetch multiple submissions by tokens (returns mapping token -> result)."""
        if not tokens:
            return {}
        # Judge0 expects comma separated tokens
        token_param = ",".join(tokens)
        async with httpx.AsyncClient() as client:
            resp = await client.get(
                f"{self.base_url}/submissions/batch?tokens={token_param}&base64_encoded=false",
                headers=self.headers,
            )
        if resp.status_code != 200:
            raise Exception(f"Batch get failed: {resp.status_code} {resp.text[:200]}")
        arr = resp.json()
        results: Dict[str, Judge0ExecutionResult] = {}
        if isinstance(arr, list):
            for item in arr:
                tok = item.get("token") if isinstance(item, dict) else None
                if tok:
                    results[tok] = Judge0ExecutionResult(**item)
        return results

    async def execute_batch(
        self,
        submissions: List[CodeSubmissionCreate],
        timeout_seconds: int = 60,
        poll_interval: float = 1.0,
    ) -> List[tuple[str, CodeExecutionResult]]:
        """Submit a batch then poll until all finished; returns list aligned to original order."""
        tokens = await self.submit_batch(submissions)
        pending = set(tokens)
        start = time.time()
        latest: Dict[str, CodeExecutionResult] = {}
        while pending and time.time() - start < timeout_seconds:
            batch = await self.get_batch_results(list(pending))
            for tok, raw in batch.items():
                status_id = raw.status.get("id") if raw.status else None
                if status_id not in [1, 2]:
                    # find corresponding submission for expected output & language
                    idx = tokens.index(tok)
                    sub = submissions[idx]
                    latest[tok] = self._to_code_execution_result(raw, sub.expected_output, sub.language_id)
                    pending.discard(tok)
            if pending:
                await asyncio.sleep(poll_interval)
        if pending:
            raise TimeoutError("Batch execution timed out")
        return [(tok, latest[tok]) for tok in tokens]

judge0_service = Judge0Service()<|MERGE_RESOLUTION|>--- conflicted
+++ resolved
@@ -33,17 +33,12 @@
     @staticmethod
     def _compute_success(status_id: int | None, stdout: str | None, expected_output: str | None) -> bool:
         # Accepted status required
-<<<<<<< HEAD
-
-
-=======
         if status_id != 3:
             return False
         if expected_output is None:
             return True
         if stdout is None:
             return False
->>>>>>> 95e9f6d7
         def _norm(s: str) -> str | None:
             if s is None:
                 return None
@@ -254,7 +249,6 @@
                 return self._to_code_execution_result(res, submission.expected_output, submission.language_id)
             await asyncio.sleep(poll_interval)
         raise TimeoutError("Judge0 execution timed out")
-<<<<<<< HEAD
 
     async def execute_with_token(
         self,
@@ -274,28 +268,6 @@
             status_id = res.status.get("id") if res.status else None
             if status_id not in [1, 2]:
                 return token, self._to_code_execution_result(res, submission.expected_output, submission.language_id)
-
-=======
-
-    async def execute_with_token(
-        self,
-        submission: CodeSubmissionCreate,
-        timeout_seconds: int = 45,
-        poll_interval: float = 1.0,
-    ) -> tuple[str, CodeExecutionResult]:
-        """Like execute_code but also returns the Judge0 token.
-
-        Useful for persisting question attempts where we want to keep the token reference.
-        """
-        token_resp = await self.submit_code(submission)
-        token = token_resp.token
-        start = time.time()
-        while time.time() - start < timeout_seconds:
-            res = await self.get_submission_result(token)
-            status_id = res.status.get("id") if res.status else None
-            if status_id not in [1, 2]:
-                return token, self._to_code_execution_result(res, submission.expected_output, submission.language_id)
->>>>>>> 95e9f6d7
             await asyncio.sleep(poll_interval)
         raise TimeoutError("Judge0 execution timed out")
 
