import httpx
import asyncio
import time
from typing import Optional, Dict, Any, List
from datetime import datetime
from uuid import uuid4

from app.Core.config import get_settings
from .schemas import (
    CodeSubmissionCreate,
    CodeSubmissionResponse,
    Judge0SubmissionRequest,
    Judge0SubmissionResponse,
    Judge0ExecutionResult,
    CodeExecutionResult,
    LanguageInfo,
    Judge0Status
)
from app.features.submissions.schemas import SubmissionCreate
from app.features.submissions.service import submission_service

class Judge0Service:
    def __init__(self):
        self.settings = get_settings()
        self.base_url = self.settings.judge0_api_url
        self.headers = {"Content-Type": "application/json"}
        if self.settings.judge0_api_key and self.settings.judge0_host:
            self.headers.update({
                "X-RapidAPI-Key": self.settings.judge0_api_key,
                "X-RapidAPI-Host": self.settings.judge0_host,
            })

    @staticmethod
    def _compute_success(status_id: int | None, stdout: str | None, expected_output: str | None) -> bool:
<<<<<<< HEAD
        # Accepted status required
=======
        """Determine success.

        Rules:
        1. Base success if Judge0 status id == 3 (Accepted)
        2. If expected_output provided, compare against the LAST non-empty line of stdout
           (trimmed of whitespace & trailing newlines) to let users print steps.
        3. If no stdout or mismatch, fail.
        """
>>>>>>> 6d9ea9d1
        if status_id != 3:
            return False
        if expected_output is None:
            return True
        if stdout is None:
            return False
<<<<<<< HEAD
        def _norm(s: str) -> str | None:
            if s is None:
                return None
            # Normalise newlines, trim, split, take last non-empty
            s2 = s.replace('\r\n', '\n').strip()
            lines = [ln.rstrip() for ln in s2.split('\n') if ln.strip()]
            if not lines:
                return None
            return lines[-1].strip()
        expected = _norm(expected_output)
        actual = _norm(stdout)
        if expected is None or actual is None:
            return False
        return actual == expected
=======
        # Extract last non-empty line
        lines = [l.strip() for l in stdout.splitlines() if l.strip()]
        if not lines:
            return False
        return lines[-1] == expected_output.strip()
>>>>>>> 6d9ea9d1
    
    async def get_languages(self) -> List[LanguageInfo]:
        async with httpx.AsyncClient() as client:
            response = await client.get(
                f"{self.base_url}/languages",
                headers=self.headers
            )
            if response.status_code == 200:
                try:
                    languages_data = response.json()
                except Exception as e:
                    raise Exception(f"Failed to parse languages JSON: {e} body={response.text[:200]}")
                return [LanguageInfo(id=lang.get("id"), name=lang.get("name")) for lang in languages_data]
            # Enhanced diagnostics
            raise Exception(
                "Failed to fetch languages: "
                f"{response.status_code} body={response.text[:300]}"
            )
    
    async def get_statuses(self) -> List[Judge0Status]:
        """Statuses."""
        async with httpx.AsyncClient() as client:
            response = await client.get(
                f"{self.base_url}/statuses",
                headers=self.headers
            )
            if response.status_code == 200:
                try:
                    statuses_data = response.json()
                except Exception as e:
                    raise Exception(f"Failed to parse statuses JSON: {e} body={response.text[:200]}")
                return [Judge0Status(id=status.get("id"), description=status.get("description"))
                        for status in statuses_data]
            raise Exception(
                "Failed to fetch statuses: "
                f"{response.status_code} body={response.text[:300]}"
            )
    
    async def submit_code(self, submission: CodeSubmissionCreate) -> Judge0SubmissionResponse:
        judge0_request = Judge0SubmissionRequest(
            source_code=submission.source_code,
            language_id=submission.language_id,
            stdin=submission.stdin,
            expected_output=submission.expected_output
        )
        
        async with httpx.AsyncClient() as client:
            response = await client.post(
                f"{self.base_url}/submissions?base64_encoded=false&wait=false",
                headers=self.headers,
                json=judge0_request.model_dump(exclude_none=True)
            )
            
            if response.status_code == 201:
                result = response.json()
                judge0_response = Judge0SubmissionResponse(token=result["token"])
                
                return judge0_response
            else:
                raise Exception(f"Failed to submit code: {response.status_code} - {response.text}")

    async def submit_code_wait(
        self,
        submission: CodeSubmissionCreate,
        fields: str = "token,stdout,stderr,status_id,time,memory,language"
    ) -> Judge0ExecutionResult:
        """Submit code with wait=true to get immediate result (single-call execution).

        This is used for per-question instant submits to avoid polling overhead.
        """
        judge0_request = Judge0SubmissionRequest(
            source_code=submission.source_code,
            language_id=submission.language_id,
            stdin=submission.stdin,
            expected_output=submission.expected_output,
        )
        async with httpx.AsyncClient() as client:
            response = await client.post(
                f"{self.base_url}/submissions?base64_encoded=false&wait=true&fields={fields}",
                headers=self.headers,
                json=judge0_request.model_dump(exclude_none=True),
            )
        if response.status_code != 201:
            raise Exception(f"Failed waited submit: {response.status_code} {response.text[:200]}")
        data = response.json()
        # Ensure token present (Judge0 returns it even with fields subset if included)
        if "token" not in data:
            # Fallback: issue secondary GET by location header? For simplicity raise.
            raise Exception("Waited submit missing token in response")
        # Conform to Judge0ExecutionResult shape by injecting minimal status structure if only status_id present
        if "status" not in data and "status_id" in data:
            data["status"] = {"id": data["status_id"], "description": data.get("status_description", "")}
        return Judge0ExecutionResult(**data)

    async def execute_code_sync(
        self,
        submission: CodeSubmissionCreate,
        fields: str = "token,stdout,stderr,status_id,time,memory,language"
    ) -> tuple[str, CodeExecutionResult]:
        """Waited single-call execution returning (token, CodeExecutionResult) with no persistence.

        Mirrors spec 'execute_code_sync(wait=True)'. Internally uses submit_code_wait.
        """
        waited = await self.submit_code_wait(submission, fields=fields)
        token = waited.token  # type: ignore[attr-defined]
        exec_result = self._to_code_execution_result(waited, submission.expected_output, submission.language_id)
        return token, exec_result

    async def submit_question_run(
        self,
        submission: CodeSubmissionCreate,
        user_id: str,
        fields: str = "token,stdout,stderr,status_id,time,memory,language"
    ) -> tuple[str, CodeExecutionResult]:
        """High-level per-question run that waits, normalises, and persists both submission and result.

        Returns (judge0_token, CodeExecutionResult)
        """
        waited = await self.submit_code_wait(submission, fields=fields)
        token = waited.token  # type: ignore[attr-defined]
        exec_result = self._to_code_execution_result(waited, submission.expected_output, submission.language_id)
        # Persist submission row (status set based on final status id)
        status_label = "completed" if exec_result.status_id not in [1, 2] else "processing"
        sub_create = SubmissionCreate(
            source_code=submission.source_code,
            language_id=submission.language_id,
            stdin=submission.stdin,
            expected_output=submission.expected_output,
            # question_id injected by higher layer (QuestionService) if needed; left None here
        )
        stored_sub = await submission_service.store_submission(sub_create, user_id, token)
        # Update status if needed
        # Persist result row
        await submission_service.store_result(token, exec_result)
        return token, exec_result
    
    async def get_submission_result(self, token: str) -> Judge0ExecutionResult:
        #Result by token.
        async with httpx.AsyncClient() as client:
            response = await client.get(
                f"{self.base_url}/submissions/{token}?base64_encoded=false",
                headers=self.headers
            )
            
            if response.status_code == 200:
                result = response.json()
                return Judge0ExecutionResult(**result)
            else:
                raise Exception(f"Failed to get result: {response.status_code}")
    
    # NOTE: Persistence & higher-level orchestration removed; endpoints or submissions service handle storage & polling.

    def _to_code_execution_result(
        self,
        raw: Judge0ExecutionResult,
        expected_output: str | None,
        language_fallback: int | None = None,
    ) -> CodeExecutionResult:
        lang_id = None
        if raw.language and isinstance(raw.language, dict):
            lang_id = raw.language.get("id")
        if lang_id is None:
            lang_id = language_fallback or -1
        status_id = raw.status.get("id") if raw.status else None
        success = self._compute_success(status_id, raw.stdout, expected_output)
        return CodeExecutionResult(
            stdout=raw.stdout,
            stderr=raw.stderr,
            compile_output=raw.compile_output,
            execution_time=raw.time,
            memory_used=raw.memory,
            status_id=status_id or -1,
            status_description=(raw.status or {}).get("description", "unknown"),
            language_id=lang_id,
            success=success,
        )

    async def execute_code(
        self,
        submission: CodeSubmissionCreate,
        timeout_seconds: int = 45,
        poll_interval: float = 1.0,
    ) -> CodeExecutionResult:
        """Submit code, poll until finished, return normalized execution result.

        No persistence; callers decide whether to store submission/result.
        """
        token = (await self.submit_code(submission)).token
        start = time.time()
        while time.time() - start < timeout_seconds:
            res = await self.get_submission_result(token)
            status_id = res.status.get("id") if res.status else None
            if status_id not in [1, 2]:  # 1=In Queue, 2=Processing per Judge0
                return self._to_code_execution_result(res, submission.expected_output, submission.language_id)
            await asyncio.sleep(poll_interval)
        raise TimeoutError("Judge0 execution timed out")

<<<<<<< HEAD
    async def execute_with_token(
        self,
        submission: CodeSubmissionCreate,
        timeout_seconds: int = 45,
        poll_interval: float = 1.0,
    ) -> tuple[str, CodeExecutionResult]:
        """Like execute_code but also returns the Judge0 token.

        Useful for persisting question attempts where we want to keep the token reference.
        """
        token_resp = await self.submit_code(submission)
        token = token_resp.token
        start = time.time()
        while time.time() - start < timeout_seconds:
            res = await self.get_submission_result(token)
            status_id = res.status.get("id") if res.status else None
            if status_id not in [1, 2]:
                return token, self._to_code_execution_result(res, submission.expected_output, submission.language_id)
=======
        if prefer_wait:
            # Direct wait submission (does not use stored submission because no token until result)
            judge0_request = Judge0SubmissionRequest(
                source_code=submission.source_code,
                language_id=submission.language_id,
                stdin=submission.stdin,
                expected_output=submission.expected_output
            )
            async with httpx.AsyncClient() as client:
                resp = await client.post(
                    f"{self.base_url}/submissions?base64_encoded=false&wait=true",
                    headers=self.headers,
                    json=judge0_request.model_dump(exclude_none=True)
                )
            if resp.status_code == 201:
                data = resp.json()
                # Build pseudo Judge0ExecutionResult shape compatibility
                status = data.get("status") or {}
                language = data.get("language") or {"id": submission.language_id}
                execution_result = CodeExecutionResult(
                    stdout=data.get("stdout"),
                    stderr=data.get("stderr"),
                    compile_output=data.get("compile_output"),
                    execution_time=data.get("time"),
                    memory_used=data.get("memory"),
                    status_id=status.get("id", -1),
                    status_description=status.get("description", "unknown"),
                    language_id=language.get("id", submission.language_id),
                    success=self._compute_success(status.get("id"), data.get("stdout"), submission.expected_output),
                    created_at=datetime.utcnow()
                )
                # Store submission + result if user_id provided (create submission row first without token)
                if user_id:
                    # We still want a submission record; token may be absent in wait=true response
                    token = data.get("token")
                    if token:
                        await self._store_submission(submission, user_id, token)
                        await self._store_result(token, execution_result)
                return execution_result
            # fallback to polling path if wait=true not allowed

        judge0_response = await self.submit_code(submission, user_id)

        start_time = time.time()
        while time.time() - start_time < max_wait_time:
            result = await self.get_submission_result(judge0_response.token)
            if result.status["id"] not in [1, 2]:
                execution_result = CodeExecutionResult(
                    stdout=result.stdout,
                    stderr=result.stderr,
                    compile_output=result.compile_output,
                    execution_time=result.time,
                    memory_used=result.memory,
                    status_id=result.status.get("id", -1),
                    status_description=result.status.get("description", "unknown"),
                    language_id=(result.language or {}).get("id", submission.language_id),
                    success=self._compute_success(result.status.get("id"), result.stdout, submission.expected_output),
                    created_at=datetime.utcnow()
                )
                if user_id:
                    await self._store_result(judge0_response.token, execution_result)
                return execution_result
>>>>>>> 6d9ea9d1
            await asyncio.sleep(poll_interval)
        raise TimeoutError("Judge0 execution timed out")

    # -------- Batch operations --------
    async def submit_batch(self, submissions: List[CodeSubmissionCreate]) -> List[str]:
        """Submit multiple code submissions at once (returns list of tokens in same order)."""
        payload = {
            "submissions": [
                Judge0SubmissionRequest(
                    source_code=s.source_code,
                    language_id=s.language_id,
                    stdin=s.stdin,
                    expected_output=s.expected_output,
                ).model_dump(exclude_none=True) for s in submissions
            ]
        }
        async with httpx.AsyncClient() as client:
            resp = await client.post(
                f"{self.base_url}/submissions/batch?base64_encoded=false&wait=false",
                headers=self.headers,
                json=payload,
            )
        if resp.status_code != 201:
            raise Exception(f"Batch submit failed: {resp.status_code} {resp.text[:200]}")
        data = resp.json()
        # Accept either {"submission_tokens":[{"token":..}]} or list
        tokens: List[str] = []
        if isinstance(data, dict) and "submission_tokens" in data:
            for item in data["submission_tokens"]:
                tok = item.get("token") if isinstance(item, dict) else None
                if tok:
                    tokens.append(tok)
        elif isinstance(data, list):
            for item in data:
                tok = item.get("token") if isinstance(item, dict) else None
                if tok:
                    tokens.append(tok)
        if len(tokens) != len(submissions):
            # Still return what we have but flag mismatch
            raise Exception("Token count mismatch in batch response")
        return tokens

    async def get_batch_results(self, tokens: List[str]) -> Dict[str, Judge0ExecutionResult]:
        """Fetch multiple submissions by tokens (returns mapping token -> result)."""
        if not tokens:
            return {}
        # Judge0 expects comma separated tokens
        token_param = ",".join(tokens)
        async with httpx.AsyncClient() as client:
            resp = await client.get(
                f"{self.base_url}/submissions/batch?tokens={token_param}&base64_encoded=false",
                headers=self.headers,
            )
        if resp.status_code != 200:
            raise Exception(f"Batch get failed: {resp.status_code} {resp.text[:200]}")
        arr = resp.json()
        results: Dict[str, Judge0ExecutionResult] = {}
        if isinstance(arr, list):
            for item in arr:
                tok = item.get("token") if isinstance(item, dict) else None
                if tok:
                    results[tok] = Judge0ExecutionResult(**item)
        return results

    async def execute_batch(
        self,
        submissions: List[CodeSubmissionCreate],
        timeout_seconds: int = 60,
        poll_interval: float = 1.0,
    ) -> List[tuple[str, CodeExecutionResult]]:
        """Submit a batch then poll until all finished; returns list aligned to original order."""
        tokens = await self.submit_batch(submissions)
        pending = set(tokens)
        start = time.time()
        latest: Dict[str, CodeExecutionResult] = {}
        while pending and time.time() - start < timeout_seconds:
            batch = await self.get_batch_results(list(pending))
            for tok, raw in batch.items():
                status_id = raw.status.get("id") if raw.status else None
                if status_id not in [1, 2]:
                    # find corresponding submission for expected output & language
                    idx = tokens.index(tok)
                    sub = submissions[idx]
                    latest[tok] = self._to_code_execution_result(raw, sub.expected_output, sub.language_id)
                    pending.discard(tok)
            if pending:
                await asyncio.sleep(poll_interval)
        if pending:
            raise TimeoutError("Batch execution timed out")
        return [(tok, latest[tok]) for tok in tokens]

judge0_service = Judge0Service()<|MERGE_RESOLUTION|>--- conflicted
+++ resolved
@@ -32,25 +32,9 @@
 
     @staticmethod
     def _compute_success(status_id: int | None, stdout: str | None, expected_output: str | None) -> bool:
-<<<<<<< HEAD
         # Accepted status required
-=======
-        """Determine success.
-
-        Rules:
-        1. Base success if Judge0 status id == 3 (Accepted)
-        2. If expected_output provided, compare against the LAST non-empty line of stdout
-           (trimmed of whitespace & trailing newlines) to let users print steps.
-        3. If no stdout or mismatch, fail.
-        """
->>>>>>> 6d9ea9d1
-        if status_id != 3:
-            return False
-        if expected_output is None:
-            return True
-        if stdout is None:
-            return False
-<<<<<<< HEAD
+
+
         def _norm(s: str) -> str | None:
             if s is None:
                 return None
@@ -65,13 +49,6 @@
         if expected is None or actual is None:
             return False
         return actual == expected
-=======
-        # Extract last non-empty line
-        lines = [l.strip() for l in stdout.splitlines() if l.strip()]
-        if not lines:
-            return False
-        return lines[-1] == expected_output.strip()
->>>>>>> 6d9ea9d1
     
     async def get_languages(self) -> List[LanguageInfo]:
         async with httpx.AsyncClient() as client:
@@ -269,7 +246,6 @@
             await asyncio.sleep(poll_interval)
         raise TimeoutError("Judge0 execution timed out")
 
-<<<<<<< HEAD
     async def execute_with_token(
         self,
         submission: CodeSubmissionCreate,
@@ -288,70 +264,7 @@
             status_id = res.status.get("id") if res.status else None
             if status_id not in [1, 2]:
                 return token, self._to_code_execution_result(res, submission.expected_output, submission.language_id)
-=======
-        if prefer_wait:
-            # Direct wait submission (does not use stored submission because no token until result)
-            judge0_request = Judge0SubmissionRequest(
-                source_code=submission.source_code,
-                language_id=submission.language_id,
-                stdin=submission.stdin,
-                expected_output=submission.expected_output
-            )
-            async with httpx.AsyncClient() as client:
-                resp = await client.post(
-                    f"{self.base_url}/submissions?base64_encoded=false&wait=true",
-                    headers=self.headers,
-                    json=judge0_request.model_dump(exclude_none=True)
-                )
-            if resp.status_code == 201:
-                data = resp.json()
-                # Build pseudo Judge0ExecutionResult shape compatibility
-                status = data.get("status") or {}
-                language = data.get("language") or {"id": submission.language_id}
-                execution_result = CodeExecutionResult(
-                    stdout=data.get("stdout"),
-                    stderr=data.get("stderr"),
-                    compile_output=data.get("compile_output"),
-                    execution_time=data.get("time"),
-                    memory_used=data.get("memory"),
-                    status_id=status.get("id", -1),
-                    status_description=status.get("description", "unknown"),
-                    language_id=language.get("id", submission.language_id),
-                    success=self._compute_success(status.get("id"), data.get("stdout"), submission.expected_output),
-                    created_at=datetime.utcnow()
-                )
-                # Store submission + result if user_id provided (create submission row first without token)
-                if user_id:
-                    # We still want a submission record; token may be absent in wait=true response
-                    token = data.get("token")
-                    if token:
-                        await self._store_submission(submission, user_id, token)
-                        await self._store_result(token, execution_result)
-                return execution_result
-            # fallback to polling path if wait=true not allowed
-
-        judge0_response = await self.submit_code(submission, user_id)
-
-        start_time = time.time()
-        while time.time() - start_time < max_wait_time:
-            result = await self.get_submission_result(judge0_response.token)
-            if result.status["id"] not in [1, 2]:
-                execution_result = CodeExecutionResult(
-                    stdout=result.stdout,
-                    stderr=result.stderr,
-                    compile_output=result.compile_output,
-                    execution_time=result.time,
-                    memory_used=result.memory,
-                    status_id=result.status.get("id", -1),
-                    status_description=result.status.get("description", "unknown"),
-                    language_id=(result.language or {}).get("id", submission.language_id),
-                    success=self._compute_success(result.status.get("id"), result.stdout, submission.expected_output),
-                    created_at=datetime.utcnow()
-                )
-                if user_id:
-                    await self._store_result(judge0_response.token, execution_result)
-                return execution_result
->>>>>>> 6d9ea9d1
+
             await asyncio.sleep(poll_interval)
         raise TimeoutError("Judge0 execution timed out")
 
