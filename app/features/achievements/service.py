--- conflicted
+++ resolved
@@ -1,76 +1,70 @@
-from __future__ import annotations
-from typing import Dict, Any, List
-<<<<<<< HEAD
-from .repository import challenge_repository
-from .schemas import ChallengeSubmitRequest, ChallengeSubmitResponse
-
-
-=======
-from .repository import achievements_repository
-from .schemas import TitleInfo, TitleResponse,TitleUpdateRequest
-
-async def get_current_elo(self, user_id: str) -> int:
-    """Get user's current ELO from user_elo table"""
-    query = "SELECT current_elo FROM user_elo WHERE student_id = $1"
-    row = await self.db.fetchrow(query, user_id)
-    return row['current_elo'] if row else 0  # return 0 if not found
-
-async def get_current_title_from_profile(self, user_id: str) -> dict:
-    
-    """Get user's current title from profiles table (after trigger updated it)"""
-    query = """
-        SELECT t.id, t.name, t.min_elo, t.icon_url
-        FROM profiles p
-        JOIN titles t ON p.title_id = t.id
-        WHERE p.id = $1
-    """
-    row = await self.db.fetchrow(query, user_id)
-    if row:
-        return {
-            "id": row['id'],
-            "name": row['name'],
-            "min_elo": row['min_elo'],
-            "icon_url": row['icon_url']
-        }
-    return await self.get_default_title()
-
-async def get_title_for_elo(self, elo: int) -> dict:
-    """Gets the appropriate title for given ELO"""
-    query = """
-        SELECT id, name, min_elo, icon_url
-        FROM titles
-        WHERE min_elo <= $1
-        ORDER BY min_elo DESC
-        LIMIT 1
-    """
-    row = await self.db.fetchrow(query, elo)
-    if row:
-        return {
-            "id": row['id'],
-            "name": row['name'],
-            "min_elo": row['min_elo'],
-            "icon_url": row['icon_url']
-        }
-    return await self.get_default_title()
-
-async def check_title_after_elo_update(self, user_id: str, old_elo: int):
-    #get current ELO,after elo changed from grading or badge
-    current_elo = await self.get_current_elo(user_id)
-    
-    #gets current title from profiles table ,after trigger ran
-    current_title = await self.get_current_title_from_profile(user_id)
-    
-    #old elo title
-    old_expected_title = await self.get_title_for_elo(old_elo)
-    
-    #Checks if title changed
-    title_changed = old_expected_title['id'] != current_title['id']
-    
-    return {
-        "user_id": user_id,
-        "current_title": current_title,
-        "title_changed": title_changed,
-        "old_title": old_expected_title if title_changed else None,
-        "new_title": current_title if title_changed else None,
-    }
->>>>>>> c08a9409
+from __future__ import annotations
+from typing import Dict, Any, List
+from .repository import challenge_repository
+from .schemas import ChallengeSubmitRequest, ChallengeSubmitResponse
+
+
+async def get_current_elo(self, user_id: str) -> int:
+    """Get user's current ELO from user_elo table"""
+    query = "SELECT current_elo FROM user_elo WHERE student_id = $1"
+    row = await self.db.fetchrow(query, user_id)
+    return row['current_elo'] if row else 0  # return 0 if not found
+
+async def get_current_title_from_profile(self, user_id: str) -> dict:
+    
+    """Get user's current title from profiles table (after trigger updated it)"""
+    query = """
+        SELECT t.id, t.name, t.min_elo, t.icon_url
+        FROM profiles p
+        JOIN titles t ON p.title_id = t.id
+        WHERE p.id = $1
+    """
+    row = await self.db.fetchrow(query, user_id)
+    if row:
+        return {
+            "id": row['id'],
+            "name": row['name'],
+            "min_elo": row['min_elo'],
+            "icon_url": row['icon_url']
+        }
+    return await self.get_default_title()
+
+async def get_title_for_elo(self, elo: int) -> dict:
+    """Gets the appropriate title for given ELO"""
+    query = """
+        SELECT id, name, min_elo, icon_url
+        FROM titles
+        WHERE min_elo <= $1
+        ORDER BY min_elo DESC
+        LIMIT 1
+    """
+    row = await self.db.fetchrow(query, elo)
+    if row:
+        return {
+            "id": row['id'],
+            "name": row['name'],
+            "min_elo": row['min_elo'],
+            "icon_url": row['icon_url']
+        }
+    return await self.get_default_title()
+
+async def check_title_after_elo_update(self, user_id: str, old_elo: int):
+    #get current ELO,after elo changed from grading or badge
+    current_elo = await self.get_current_elo(user_id)
+    
+    #gets current title from profiles table ,after trigger ran
+    current_title = await self.get_current_title_from_profile(user_id)
+    
+    #old elo title
+    old_expected_title = await self.get_title_for_elo(old_elo)
+    
+    #Checks if title changed
+    title_changed = old_expected_title['id'] != current_title['id']
+    
+    return {
+        "user_id": user_id,
+        "current_title": current_title,
+        "title_changed": title_changed,
+        "old_title": old_expected_title if title_changed else None,
+        "new_title": current_title if title_changed else None,
+    }