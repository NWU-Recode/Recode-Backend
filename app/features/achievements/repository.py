from __future__ import annotations

<<<<<<< HEAD
import logging
from datetime import datetime, timezone
from typing import Any, Dict, Iterable, List, Optional

from app.DB.supabase import get_supabase

logger = logging.getLogger("achievements.repository")


def _parse_datetime(value: Any) -> Optional[datetime]:
    if not value:
        return None
    if isinstance(value, datetime):
        return value
    if isinstance(value, (int, float)):
        try:
            return datetime.fromtimestamp(value, tz=timezone.utc)
        except Exception:  # pragma: no cover - defensive branch
            return None
    if isinstance(value, str):
        try:
            return datetime.fromisoformat(value.replace("Z", "+00:00"))
        except Exception:  # pragma: no cover - defensive branch
            return None
    return None


class AchievementsRepository:
    """Low-level access helpers for achievements related Supabase tables.

    Every method is resilient to partially configured schemas – the production
    database evolved quickly and some columns may be renamed. The repository
    therefore normalises common aliases so that higher level services can focus
    on the business rules instead of fiddling with column names.
    """

    # --- Generic helpers -------------------------------------------------

    async def _execute(self, query, op: str) -> Any:
        """Execute a Supabase query and log failures without exploding."""

        try:
            return await query
        except Exception as exc:  # pragma: no cover - Supabase client failure
            logger.warning("supabase_%s_failed error=%s", op, exc)
            return None

    async def _client(self):
        return await get_supabase()

    # --- Challenge attempts ----------------------------------------------

    async def fetch_challenge_attempt(self, attempt_id: str) -> Optional[Dict[str, Any]]:
        client = await self._client()
        query = client.table("challenge_attempts").select("*").eq("id", attempt_id).single().execute()
        resp = await self._execute(query, op="challenge_attempts.single")
        data = getattr(resp, "data", None)
        return data or None

    async def fetch_challenge(self, challenge_id: str) -> Optional[Dict[str, Any]]:
        client = await self._client()
        query = client.table("challenges").select("*").eq("id", challenge_id).single().execute()
        resp = await self._execute(query, op="challenges.single")
        data = getattr(resp, "data", None)
        return data or None

    async def list_submitted_attempts(self, user_id: str) -> List[Dict[str, Any]]:
        client = await self._client()
        query = (
            client.table("challenge_attempts")
            .select("*")
            .eq("user_id", user_id)
            .eq("status", "submitted")
            .execute()
        )
        resp = await self._execute(query, op="challenge_attempts.submitted")
        data = getattr(resp, "data", None)
        return data or []

    # --- Elo --------------------------------------------------------------

    async def get_user_elo(self, user_id: str) -> Optional[Dict[str, Any]]:
        client = await self._client()
        query = client.table("user_elo").select("*").eq("user_id", user_id).single().execute()
        resp = await self._execute(query, op="user_elo.single")
        data = getattr(resp, "data", None)
        return data or None

    async def insert_user_elo(self, user_id: str, elo_points: int, gpa: Optional[float]) -> Optional[Dict[str, Any]]:
        payload: Dict[str, Any] = {
            "user_id": user_id,
            "elo_points": elo_points,
        }
        if gpa is not None:
            payload["running_gpa"] = gpa
        payload["updated_at"] = datetime.now(timezone.utc).isoformat()
        client = await self._client()
        query = client.table("user_elo").insert(payload).execute()
        resp = await self._execute(query, op="user_elo.insert")
        data = getattr(resp, "data", None)
        return data[0] if isinstance(data, list) and data else None

    async def update_user_elo(self, user_id: str, elo_points: int, gpa: Optional[float]) -> Optional[Dict[str, Any]]:
        payload: Dict[str, Any] = {"elo_points": elo_points}
        if gpa is not None:
            payload["running_gpa"] = gpa
        payload["updated_at"] = datetime.now(timezone.utc).isoformat()
        client = await self._client()
        query = client.table("user_elo").update(payload).eq("user_id", user_id).execute()
        resp = await self._execute(query, op="user_elo.update")
        data = getattr(resp, "data", None)
        if data:
            return data[0] if isinstance(data, list) else data
        # If the update did not return a row it likely means the record did
        # not exist yet – insert instead.
        return await self.insert_user_elo(user_id, elo_points=elo_points, gpa=gpa)

    async def log_elo_event(self, payload: Dict[str, Any]) -> None:
        client = await self._client()
        query = client.table("elo_events").insert(payload).execute()
        await self._execute(query, op="elo_events.insert")

    # --- Titles -----------------------------------------------------------

    async def list_titles(self) -> List[Dict[str, Any]]:
        client = await self._client()
        query = client.table("titles").select("*").execute()
        resp = await self._execute(query, op="titles.list")
        data = getattr(resp, "data", None)
        return data or []

    async def update_profile_title(self, user_id: str, title_id: Any) -> None:
        if title_id is None:
            return
        client = await self._client()
        query = client.table("profiles").update({"title_id": title_id}).eq("id", user_id).execute()
        await self._execute(query, op="profiles.title_update")

    # --- Badges -----------------------------------------------------------

    async def list_badge_definitions(self) -> List[Dict[str, Any]]:
        client = await self._client()
        query = client.table("badges").select("*").execute()
        resp = await self._execute(query, op="badges.list")
        data = getattr(resp, "data", None)
        return data or []

    async def get_badges_for_user(self, user_id: str) -> List[Dict[str, Any]]:
        client = await self._client()
        query = (
            client.table("user_badges")
            .select("*, badge:badges(*)")
            .eq("user_id", user_id)
            .order("date_earned", desc=True)
            .execute()
        )
        resp = await self._execute(query, op="user_badges.list")
        data = getattr(resp, "data", None)
        return data or []

    async def add_badge_to_user(
        self,
        user_id: str,
        badge_id: Any,
        challenge_id: Optional[str] = None,
        attempt_id: Optional[str] = None,
    ) -> Optional[Dict[str, Any]]:
        payload: Dict[str, Any] = {
            "user_id": user_id,
            "badge_id": badge_id,
        }
        if challenge_id is not None:
            payload["challenge_id"] = challenge_id
        if attempt_id is not None:
            payload["challenge_attempt_id"] = attempt_id
        payload.setdefault("date_earned", datetime.now(timezone.utc).isoformat())
        client = await self._client()
        query = client.table("user_badges").insert(payload).execute()
        resp = await self._execute(query, op="user_badges.insert")
        data = getattr(resp, "data", None)
        if data:
            return data[0] if isinstance(data, list) else data
        return None

    async def add_badges_batch(
        self,
        user_id: str,
        badge_ids: Iterable[Any],
        challenge_id: Optional[str],
        attempt_id: Optional[str],
    ) -> List[Dict[str, Any]]:
        payloads: List[Dict[str, Any]] = []
        now_iso = datetime.now(timezone.utc).isoformat()
        for badge_id in badge_ids:
            payload: Dict[str, Any] = {
                "user_id": user_id,
                "badge_id": badge_id,
                "date_earned": now_iso,
            }
            if challenge_id is not None:
                payload["challenge_id"] = challenge_id
            if attempt_id is not None:
                payload["challenge_attempt_id"] = attempt_id
            payloads.append(payload)
        if not payloads:
            return []
        client = await self._client()
        query = client.table("user_badges").insert(payloads).execute()
        resp = await self._execute(query, op="user_badges.batch_insert")
        data = getattr(resp, "data", None)
        if isinstance(data, list):
            return data
        return []


achievements_repository = AchievementsRepository()

__all__ = ["achievements_repository", "AchievementsRepository", "_parse_datetime"]
=======
from typing import Any, Dict, List, Optional

from app.DB.supabase import get_supabase


class AchievementsRepository:
    """Data access helpers for achievements, badges, titles and Elo ratings."""

    async def get_badges_for_user(self, user_id: str) -> List[Dict[str, Any]]:
        """Return all badges earned by the user."""

        client = await get_supabase()
        resp = (
            client.table("user_badges")
            .select("*, badges(*)")
            .eq("user_id", user_id)
            .execute()
        )
        return resp.data or []

    async def add_badge_to_user(self, user_id: str, badge_id: str) -> Dict[str, Any]:
        """Award a single badge to the user."""

        client = await get_supabase()
        resp = client.table("user_badges").insert({"user_id": user_id, "badge_id": badge_id}).execute()
        if not resp.data:
            raise RuntimeError("Failed to add badge to user")
        return resp.data[0]

    async def add_badges_batch(self, user_id: str, badge_ids: List[str]) -> List[Dict[str, Any]]:
        """Award multiple badges to the user in a single call."""

        client = await get_supabase()
        data = [{"user_id": user_id, "badge_id": badge_id} for badge_id in badge_ids]
        resp = client.table("user_badges").insert(data).execute()
        return resp.data or []

    async def get_title_for_user(self, user_id: str) -> Optional[Dict[str, Any]]:
        """Fetch the active title for the user, if one exists."""

        client = await get_supabase()
        resp = (
            client.table("user_titles")
            .select("*, titles(*)")
            .eq("user_id", user_id)
            .single()
            .execute()
        )
        return resp.data or None

    async def award_title(self, user_id: str, title_id: str) -> Dict[str, Any]:
        """Assign a title to the user."""

        client = await get_supabase()
        resp = client.table("user_titles").insert({"user_id": user_id, "title_id": title_id}).execute()
        if not resp.data:
            raise RuntimeError("Failed to award title to user")
        return resp.data[0]

    async def get_user_elo(self, user_id: str) -> Optional[Dict[str, Any]]:
        """Retrieve the Elo entry for the user."""

        client = await get_supabase()
        resp = client.table("user_elo").select("*").eq("user_id", user_id).single().execute()
        return resp.data or None

    async def update_user_elo(self, user_id: str, new_elo: int) -> Dict[str, Any]:
        """Update the stored Elo rating."""

        client = await get_supabase()
        resp = client.table("user_elo").update({"elo": new_elo}).eq("user_id", user_id).execute()
        if not resp.data:
            raise RuntimeError("Failed to update user Elo")
        return resp.data[0]

    async def get_achievements_for_user(self, user_id: str) -> Dict[str, Any]:
        """Aggregate badges, titles and Elo for quick consumption."""

        badges = await self.get_badges_for_user(user_id)
        title = await self.get_title_for_user(user_id)
        elo = await self.get_user_elo(user_id)
        return {
            "elo": elo["elo"] if elo else 0,
            "badges": badges,
            "title": title,
        }


achievements_repository = AchievementsRepository()
>>>>>>> 93d3a7c5
<|MERGE_RESOLUTION|>--- conflicted
+++ resolved
@@ -1,6 +1,4 @@
 from __future__ import annotations
-
-<<<<<<< HEAD
 import logging
 from datetime import datetime, timezone
 from typing import Any, Dict, Iterable, List, Optional
@@ -218,95 +216,4 @@
 
 achievements_repository = AchievementsRepository()
 
-__all__ = ["achievements_repository", "AchievementsRepository", "_parse_datetime"]
-=======
-from typing import Any, Dict, List, Optional
-
-from app.DB.supabase import get_supabase
-
-
-class AchievementsRepository:
-    """Data access helpers for achievements, badges, titles and Elo ratings."""
-
-    async def get_badges_for_user(self, user_id: str) -> List[Dict[str, Any]]:
-        """Return all badges earned by the user."""
-
-        client = await get_supabase()
-        resp = (
-            client.table("user_badges")
-            .select("*, badges(*)")
-            .eq("user_id", user_id)
-            .execute()
-        )
-        return resp.data or []
-
-    async def add_badge_to_user(self, user_id: str, badge_id: str) -> Dict[str, Any]:
-        """Award a single badge to the user."""
-
-        client = await get_supabase()
-        resp = client.table("user_badges").insert({"user_id": user_id, "badge_id": badge_id}).execute()
-        if not resp.data:
-            raise RuntimeError("Failed to add badge to user")
-        return resp.data[0]
-
-    async def add_badges_batch(self, user_id: str, badge_ids: List[str]) -> List[Dict[str, Any]]:
-        """Award multiple badges to the user in a single call."""
-
-        client = await get_supabase()
-        data = [{"user_id": user_id, "badge_id": badge_id} for badge_id in badge_ids]
-        resp = client.table("user_badges").insert(data).execute()
-        return resp.data or []
-
-    async def get_title_for_user(self, user_id: str) -> Optional[Dict[str, Any]]:
-        """Fetch the active title for the user, if one exists."""
-
-        client = await get_supabase()
-        resp = (
-            client.table("user_titles")
-            .select("*, titles(*)")
-            .eq("user_id", user_id)
-            .single()
-            .execute()
-        )
-        return resp.data or None
-
-    async def award_title(self, user_id: str, title_id: str) -> Dict[str, Any]:
-        """Assign a title to the user."""
-
-        client = await get_supabase()
-        resp = client.table("user_titles").insert({"user_id": user_id, "title_id": title_id}).execute()
-        if not resp.data:
-            raise RuntimeError("Failed to award title to user")
-        return resp.data[0]
-
-    async def get_user_elo(self, user_id: str) -> Optional[Dict[str, Any]]:
-        """Retrieve the Elo entry for the user."""
-
-        client = await get_supabase()
-        resp = client.table("user_elo").select("*").eq("user_id", user_id).single().execute()
-        return resp.data or None
-
-    async def update_user_elo(self, user_id: str, new_elo: int) -> Dict[str, Any]:
-        """Update the stored Elo rating."""
-
-        client = await get_supabase()
-        resp = client.table("user_elo").update({"elo": new_elo}).eq("user_id", user_id).execute()
-        if not resp.data:
-            raise RuntimeError("Failed to update user Elo")
-        return resp.data[0]
-
-    async def get_achievements_for_user(self, user_id: str) -> Dict[str, Any]:
-        """Aggregate badges, titles and Elo for quick consumption."""
-
-        badges = await self.get_badges_for_user(user_id)
-        title = await self.get_title_for_user(user_id)
-        elo = await self.get_user_elo(user_id)
-        return {
-            "elo": elo["elo"] if elo else 0,
-            "badges": badges,
-            "title": title,
-        }
-
-
-achievements_repository = AchievementsRepository()
->>>>>>> 93d3a7c5
+__all__ = ["achievements_repository", "AchievementsRepository", "_parse_datetime"]