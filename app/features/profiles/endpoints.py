from __future__ import annotations
from fastapi import APIRouter, Depends, HTTPException, status, Request
<<<<<<< HEAD
=======
from uuid import UUID
>>>>>>> 0b4c0a5e
from app.common.deps import (
    get_current_user_from_cookie,
    require_admin_cookie,
    get_current_user_with_refresh,
    CurrentUser,
)
from typing import Callable
from .schemas import Profile as ProfileSchema, ProfileUpdate, ProfileRoleUpdate, PublicProfile
from .service import list_profiles, get_profile_by_id, update_profile, update_profile_role

router = APIRouter(prefix="/profiles", tags=["profiles"])

@router.get("/", response_model=list[ProfileSchema])
async def read_profiles(current_user: CurrentUser = Depends(require_admin_cookie())) -> list[ProfileSchema]:
    """Admin-only: List all profiles (cookie auth)."""
    profiles = await list_profiles()
    return [ProfileSchema(**profile) for profile in profiles]

@router.get("/me", response_model=ProfileSchema)
async def read_current_profile(
    request: Request,
    current_user: CurrentUser = Depends(get_current_user_with_refresh),
) -> ProfileSchema:
    """Authenticated user: Get their own full profile (auto-refresh if expiring).

    The auth dependency returns a minimal CurrentUser (id/email/role). We need to
    fetch the persisted profile row to satisfy the full ProfileSchema contract.
    """
<<<<<<< HEAD
    # Fetch full record by local student number (current_user.id)
    from .service import get_profile_by_id  # local import to avoid circular at import time
    prof = await get_profile_by_id(current_user.id)
=======
    # Fetch full record by local UUID (current_user.id)
    from .service import get_profile_by_id  # local import to avoid circular at import time
    prof = await get_profile_by_id(str(current_user.id))
>>>>>>> 0b4c0a5e
    if not prof:
        # Should not normally happen because provisioning occurs in auth deps
        raise HTTPException(status_code=status.HTTP_404_NOT_FOUND, detail="Profile not found")
    return ProfileSchema(**prof)

@router.put("/me", response_model=ProfileSchema)
async def update_current_profile(
    data: ProfileUpdate,
    current_user: CurrentUser = Depends(get_current_user_from_cookie),
) -> ProfileSchema:
    """Authenticated user: Update their own profile (cookie auth)."""
<<<<<<< HEAD
    # Update the profile with provided fields
    updated = await update_profile(current_user.id, data)
=======
    updated = await update_profile(str(current_user.id), data)
>>>>>>> 0b4c0a5e
    if not updated:
        raise HTTPException(status_code=status.HTTP_404_NOT_FOUND, detail="Profile not found")
    return ProfileSchema(**updated)

@router.get("/{profile_id}", response_model=PublicProfile)
async def read_profile(
<<<<<<< HEAD
    profile_id: int,
    current_user: CurrentUser = Depends(require_admin_cookie()),
) -> PublicProfile:
    """Admin-only: Get a public profile by ID (cookie auth)."""
    prof = await get_profile_by_id(profile_id)
=======
    profile_id: UUID,
    current_user: CurrentUser = Depends(get_current_user_from_cookie),
) -> PublicProfile:
    """Authenticated user: Get a public profile by ID (cookie auth)."""
    prof = await get_profile_by_id(str(profile_id))
>>>>>>> 0b4c0a5e
    if not prof:
        raise HTTPException(status_code=status.HTTP_404_NOT_FOUND, detail="Profile not found")
    return PublicProfile(**prof)

@router.put("/{profile_id}/role", response_model=ProfileSchema)
async def update_profile_role_endpoint(
<<<<<<< HEAD
    profile_id: int,
=======
    profile_id: UUID,
>>>>>>> 0b4c0a5e
    role_data: ProfileRoleUpdate,
    current_user: CurrentUser = Depends(require_admin_cookie()),
) -> ProfileSchema:
    """Admin-only: Update a user's role (cookie auth)."""
<<<<<<< HEAD
    if current_user.id == profile_id:
        raise HTTPException(
            status_code=status.HTTP_403_FORBIDDEN,
            detail="Admins cannot modify their own roles."
        )

    updated = await update_profile_role(profile_id, role_data)
=======
    updated = await update_profile_role(str(profile_id), role_data)
>>>>>>> 0b4c0a5e
    if not updated:
        raise HTTPException(status_code=status.HTTP_404_NOT_FOUND, detail="Profile not found")
    return ProfileSchema(**updated)
<|MERGE_RESOLUTION|>--- conflicted
+++ resolved
@@ -1,9 +1,6 @@
 from __future__ import annotations
 from fastapi import APIRouter, Depends, HTTPException, status, Request
-<<<<<<< HEAD
-=======
-from uuid import UUID
->>>>>>> 0b4c0a5e
+
 from app.common.deps import (
     get_current_user_from_cookie,
     require_admin_cookie,
@@ -32,15 +29,10 @@
     The auth dependency returns a minimal CurrentUser (id/email/role). We need to
     fetch the persisted profile row to satisfy the full ProfileSchema contract.
     """
-<<<<<<< HEAD
     # Fetch full record by local student number (current_user.id)
     from .service import get_profile_by_id  # local import to avoid circular at import time
     prof = await get_profile_by_id(current_user.id)
-=======
-    # Fetch full record by local UUID (current_user.id)
-    from .service import get_profile_by_id  # local import to avoid circular at import time
-    prof = await get_profile_by_id(str(current_user.id))
->>>>>>> 0b4c0a5e
+
     if not prof:
         # Should not normally happen because provisioning occurs in auth deps
         raise HTTPException(status_code=status.HTTP_404_NOT_FOUND, detail="Profile not found")
@@ -52,47 +44,33 @@
     current_user: CurrentUser = Depends(get_current_user_from_cookie),
 ) -> ProfileSchema:
     """Authenticated user: Update their own profile (cookie auth)."""
-<<<<<<< HEAD
+
     # Update the profile with provided fields
     updated = await update_profile(current_user.id, data)
-=======
-    updated = await update_profile(str(current_user.id), data)
->>>>>>> 0b4c0a5e
+
     if not updated:
         raise HTTPException(status_code=status.HTTP_404_NOT_FOUND, detail="Profile not found")
     return ProfileSchema(**updated)
 
 @router.get("/{profile_id}", response_model=PublicProfile)
 async def read_profile(
-<<<<<<< HEAD
     profile_id: int,
     current_user: CurrentUser = Depends(require_admin_cookie()),
 ) -> PublicProfile:
     """Admin-only: Get a public profile by ID (cookie auth)."""
     prof = await get_profile_by_id(profile_id)
-=======
-    profile_id: UUID,
-    current_user: CurrentUser = Depends(get_current_user_from_cookie),
-) -> PublicProfile:
-    """Authenticated user: Get a public profile by ID (cookie auth)."""
-    prof = await get_profile_by_id(str(profile_id))
->>>>>>> 0b4c0a5e
     if not prof:
         raise HTTPException(status_code=status.HTTP_404_NOT_FOUND, detail="Profile not found")
     return PublicProfile(**prof)
 
 @router.put("/{profile_id}/role", response_model=ProfileSchema)
 async def update_profile_role_endpoint(
-<<<<<<< HEAD
     profile_id: int,
-=======
-    profile_id: UUID,
->>>>>>> 0b4c0a5e
+
     role_data: ProfileRoleUpdate,
     current_user: CurrentUser = Depends(require_admin_cookie()),
 ) -> ProfileSchema:
     """Admin-only: Update a user's role (cookie auth)."""
-<<<<<<< HEAD
     if current_user.id == profile_id:
         raise HTTPException(
             status_code=status.HTTP_403_FORBIDDEN,
@@ -100,9 +78,7 @@
         )
 
     updated = await update_profile_role(profile_id, role_data)
-=======
-    updated = await update_profile_role(str(profile_id), role_data)
->>>>>>> 0b4c0a5e
+
     if not updated:
         raise HTTPException(status_code=status.HTTP_404_NOT_FOUND, detail="Profile not found")
     return ProfileSchema(**updated)
