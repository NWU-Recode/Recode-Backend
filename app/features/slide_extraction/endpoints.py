--- conflicted
+++ resolved
@@ -1,23 +1,11 @@
-<<<<<<< HEAD
 from fastapi import APIRouter, Depends, File, HTTPException, UploadFile
 from app.common.deps import get_current_user, CurrentUser
-=======
-"""API endpoints for slide extraction."""
 
-from fastapi import APIRouter, Depends, File, HTTPException, UploadFile, Query, Path
-from sqlalchemy.orm import Session
-
-from app.db.session import get_db
-from .schemas import SlideExtractionRead
-from .service import save_extraction_from_upload
-from . import repository
->>>>>>> 6d9ea9d1
 
 
 router = APIRouter(prefix="/slides", tags=["slide-extraction"])
 
 
-<<<<<<< HEAD
 #Extract slide text without hitting the database (quick test endpoint).
 @router.post("/extract/raw", response_model=dict, summary="Extract slide text (auth required)")
 async def extract_slides_raw(
@@ -29,56 +17,4 @@
         slides = await extract_slides_from_upload(file)
         return {"filename": file.filename, "slides": slides, "user_id": str(current_user.id)}
     except ValueError as exc:
-=======
-@router.post("/extract", response_model=SlideExtractionRead)
-async def extract_slides(
-    file: UploadFile = File(...),
-    db: Session = Depends(get_db),
-    persist: bool = Query(True, description="Persist result in DB (true) or just return raw data (false)"),
-) -> SlideExtractionRead | dict:
-    try:
-        return await save_extraction_from_upload(file, db, persist=persist)  # type: ignore[return-value]
-    except ValueError as exc:  # pragma: no cover
-        raise HTTPException(status_code=400, detail=str(exc))
-
-
-@router.get("/", response_model=list[SlideExtractionRead])
-async def list_slide_extractions(
-    db: Session = Depends(get_db),
-    offset: int = Query(0, ge=0),
-    limit: int = Query(50, ge=1, le=200)
-) -> list[SlideExtractionRead]:
-    """List stored slide extraction records (paginated)."""
-    return repository.list_extractions(db, offset=offset, limit=limit)
-
-@router.get("/{extraction_id}", response_model=SlideExtractionRead)
-async def get_slide_extraction(
-    extraction_id: int = Path(..., ge=1),
-    db: Session = Depends(get_db)
-) -> SlideExtractionRead:
-    record = repository.get_extraction(db, extraction_id)
-    if not record:
-        raise HTTPException(status_code=404, detail="Extraction not found")
-    return record  # type: ignore[return-value]
-
-@router.delete("/{extraction_id}", response_model=dict)
-async def delete_slide_extraction(
-    extraction_id: int = Path(..., ge=1),
-    db: Session = Depends(get_db)
-) -> dict:
-    if not repository.delete_extraction(db, extraction_id):
-        raise HTTPException(status_code=404, detail="Extraction not found")
-    return {"deleted": extraction_id}
-
-@router.post("/extract/raw", response_model=dict)
-async def extract_slides_raw(file: UploadFile = File(...)) -> dict:
-    """Extract slide text without hitting the database (quick test endpoint)."""
-    try:
-        # Re-use logic without DB dependency (pass persist False and a dummy session placeholder)
-        # We call lower-level helper by opening a transient sessionless path.
-        from .service import extract_slides_from_upload
-        slides = await extract_slides_from_upload(file)
-        return {"filename": file.filename, "slides": slides}
-    except ValueError as exc:  # pragma: no cover
->>>>>>> 6d9ea9d1
         raise HTTPException(status_code=400, detail=str(exc))