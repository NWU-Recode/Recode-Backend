--- conflicted
+++ resolved
@@ -1,6 +1,3 @@
-<<<<<<< HEAD
-"""FastAPI heartbeat. Lean core."""
-
 from __future__ import annotations
 
 from fastapi import FastAPI, Request
@@ -12,24 +9,6 @@
 from typing import Any, Dict
 from sqlalchemy import text
 from sqlalchemy.exc import SQLAlchemyError
-=======
-#FastAPI application entry point.
-
-from __future__ import annotations
-
-from fastapi import FastAPI
-from fastapi.responses import PlainTextResponse, FileResponse
-from fastapi.staticfiles import StaticFiles
-import os
-import base64  # (can be removed if no future inline assets)
-from datetime import datetime, timezone
-from typing import Any, Dict
-from sqlalchemy import text
-
-from app.db.session import SessionLocal
-from app.db.base import list_models
-from app.core.config import get_settings
->>>>>>> 705efe58
 
 from app.Core.config import get_settings
 
@@ -46,7 +25,6 @@
 _START_TIME = datetime.now(timezone.utc)
 _settings = get_settings()
 
-<<<<<<< HEAD
 # CORS (dev friendly, tighten for prod)
 _FRONTEND_ORIGINS = [
 	"http://localhost:5173",  # Vite
@@ -79,25 +57,17 @@
 _START_TIME = datetime.now(timezone.utc)
 _settings = get_settings()
 
-# Plug the veins
-=======
-#Register routers
->>>>>>> 705efe58
 app.include_router(auth_router)
 app.include_router(profiles_router)
 app.include_router(judge0_router)
 app.include_router(slide_extraction_router)
-<<<<<<< HEAD
 app.include_router(questions_router)
 app.include_router(challenges_router)
 app.include_router(dashboard_router)
 app.include_router(lecturer_router)
 
 
-=======
 
-# Mount static directory (place your favicon.ico inside ./static)
->>>>>>> 705efe58
 static_dir = os.path.join(os.path.dirname(__file__), "static")
 if os.path.isdir(static_dir):
 	app.mount("/static", StaticFiles(directory=static_dir), name="static")
@@ -113,7 +83,6 @@
 		"health": "/healthz"
 	}
 
-<<<<<<< HEAD
 @app.get("/healthz", tags=["meta"], summary="Liveness / readiness probe")
 async def healthz() -> Dict[str, Any]:
 	"""Vitals with lightweight DB ping."""
@@ -138,31 +107,6 @@
 
 	judge0_ready = bool(getattr(_settings, "judge0_api_url", None))
 
-=======
-
-@app.get("/healthz", tags=["meta"], summary="Liveness / readiness probe")
-async def healthz() -> Dict[str, Any]:
-	"""Return extended health & readiness diagnostics.
-
-	Includes simple DB connectivity check, configuration presence flags, uptime, and
-	basic app metadata. Avoids heavy queries to stay fast.
-	"""
-	now = datetime.now(timezone.utc)
-	uptime_seconds = (now - _START_TIME).total_seconds()
-
-	db_status: str
-	try:
-		with SessionLocal() as session:  # type: ignore
-			session.execute(text("SELECT 1"))
-		db_status = "ok"
-	except Exception as e:  # pragma: no cover
-		db_status = f"error: {e.__class__.__name__}"[:120]
-
-	# Judge0 configuration readiness
-	judge0_ready = bool(getattr(_settings, "judge0_api_url", None))
-
-	# Gather route stats
->>>>>>> 705efe58
 	route_count = len(app.routes)
 	tags = sorted({t for r in app.routes for t in getattr(r, 'tags', [])})
 
@@ -173,20 +117,14 @@
 		"version": os.getenv("APP_VERSION", "dev"),
 		"environment": "debug" if _settings.debug else "prod",
 		"components": {
-<<<<<<< HEAD
+      
 			"database": ( {"status": db_status, "latency_ms": db_latency_ms} if db_status == "ok" else {"status": db_status} ),
-=======
-			"database": db_status,
->>>>>>> 705efe58
+
 			"judge0": "configured" if judge0_ready else "missing-config",
 		},
 		"counts": {
 			"routes": route_count,
-<<<<<<< HEAD
 			"models": 0,
-=======
-			"models": len(list_models()),
->>>>>>> 705efe58
 		},
 		"tags": tags,
 	}
@@ -194,16 +132,8 @@
 
 @app.get("/favicon.ico", include_in_schema=False)
 async def favicon():
-<<<<<<< HEAD
 	real_icon_path = os.path.join(static_dir, "favicon.ico")
 	if os.path.isfile(real_icon_path):
 		return FileResponse(real_icon_path, media_type="image/x-icon")
-=======
-	# Prefer real file if user added one: app/static/favicon.ico
-	real_icon_path = os.path.join(static_dir, "favicon.ico")
-	if os.path.isfile(real_icon_path):
-		return FileResponse(real_icon_path, media_type="image/x-icon")
-	# No favicon present
->>>>>>> 705efe58
 	return PlainTextResponse("favicon.ico not found", status_code=404)
 
