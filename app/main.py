<<<<<<< HEAD
=======
"""FastAPI heartbeat. Lean core."""

>>>>>>> 95e9f6d7
from __future__ import annotations

from fastapi import FastAPI, Request
from fastapi.middleware.cors import CORSMiddleware
from fastapi.responses import PlainTextResponse, FileResponse
from fastapi.staticfiles import StaticFiles
import os
from datetime import datetime, timezone
from typing import Any, Dict
from sqlalchemy import text
from sqlalchemy.exc import SQLAlchemyError

from app.Core.config import get_settings

from app.Auth.routes import router as auth_router
from app.features.profiles.endpoints import router as profiles_router  # Supabase-backed
from app.features.judge0.endpoints import router as judge0_router
from app.features.questions.endpoints import router as questions_router
from app.features.challenges.endpoints import router as challenges_router
from app.features.slide_extraction.endpoints import router as slide_extraction_router
from app.features.dashboard.endpoints import router as dashboard_router
from app.features.lecturer.endpoints import router as lecturer_router

app = FastAPI(title="Recode Backend")

# CORS (dev friendly, tighten for prod)
_FRONTEND_ORIGINS = [
	"http://localhost:5173",  # Vite
	"http://localhost:3000",  # Next/CRA
]
if (frontend_env := os.getenv("FRONTEND_ORIGIN")):
	_FRONTEND_ORIGINS.append(frontend_env.rstrip("/"))

app.add_middleware(
	CORSMiddleware,
	allow_origins=_FRONTEND_ORIGINS,
	allow_credentials=True,
	allow_methods=["*"],
	allow_headers=["*"],
)

# Middleware: capture / propagate / generate X-Request-Id consistently
@app.middleware("http")
async def request_id_middleware(request: Request, call_next):  # type: ignore[override]
	import uuid, logging
	incoming = request.headers.get("X-Request-Id") or request.headers.get("X-Request-ID")
	req_id = incoming or str(uuid.uuid4())
	request.state.request_id = req_id
	logger = logging.getLogger("request")
	logger.info("request.start", extra={"request_id": req_id, "path": request.url.path, "method": request.method})
	response = await call_next(request)
	response.headers["X-Request-Id"] = req_id
	logger.info("request.end", extra={"request_id": req_id, "path": request.url.path, "status_code": response.status_code})
	return response
_START_TIME = datetime.now(timezone.utc)
_settings = get_settings()

<<<<<<< HEAD
# CORS (dev friendly, tighten for prod)
_FRONTEND_ORIGINS = [
	"http://localhost:5173",  # Vite
	"http://localhost:3000",  # Next/CRA
]
if (frontend_env := os.getenv("FRONTEND_ORIGIN")):
	_FRONTEND_ORIGINS.append(frontend_env.rstrip("/"))

app.add_middleware(
	CORSMiddleware,
	allow_origins=_FRONTEND_ORIGINS,
	allow_credentials=True,
	allow_methods=["*"],
	allow_headers=["*"],
)

# Middleware: capture / propagate / generate X-Request-Id consistently
@app.middleware("http")
async def request_id_middleware(request: Request, call_next):  # type: ignore[override]
	import uuid, logging
	incoming = request.headers.get("X-Request-Id") or request.headers.get("X-Request-ID")
	req_id = incoming or str(uuid.uuid4())
	request.state.request_id = req_id
	logger = logging.getLogger("request")
	logger.info("request.start", extra={"request_id": req_id, "path": request.url.path, "method": request.method})
	response = await call_next(request)
	response.headers["X-Request-Id"] = req_id
	logger.info("request.end", extra={"request_id": req_id, "path": request.url.path, "status_code": response.status_code})
	return response
_START_TIME = datetime.now(timezone.utc)
_settings = get_settings()

=======
# Plug the veins
>>>>>>> 95e9f6d7
app.include_router(auth_router)
app.include_router(profiles_router)
app.include_router(judge0_router)
app.include_router(slide_extraction_router)
app.include_router(questions_router)
app.include_router(challenges_router)
app.include_router(dashboard_router)
app.include_router(lecturer_router)

<<<<<<< HEAD

=======
>>>>>>> 95e9f6d7

static_dir = os.path.join(os.path.dirname(__file__), "static")
if os.path.isdir(static_dir):
	app.mount("/static", StaticFiles(directory=static_dir), name="static")


@app.get("/", tags=["meta"], summary="API Root")
async def root():
	return {
		"name": "Recode Backend",
		"status": "ok",
		"docs": "/docs",
		"redoc": "/redoc",
		"health": "/healthz"
	}

@app.get("/healthz", tags=["meta"], summary="Liveness / readiness probe")
async def healthz() -> Dict[str, Any]:
	"""Vitals with lightweight DB ping."""
	now = datetime.now(timezone.utc)
	uptime_seconds = (now - _START_TIME).total_seconds()

	# Database check (only "ok" if query succeeds)
	db_status: str = "unknown"
	db_latency_ms: float | None = None
	try:
		import time
		from app.DB.session import engine  
		start = time.perf_counter()
		with engine.connect() as conn:
			conn.execute(text("SELECT 1"))
		db_latency_ms = round((time.perf_counter() - start) * 1000, 2)
		db_status = "ok"
	except SQLAlchemyError as e:
		db_status = f"error:{type(e).__name__}"
	except Exception as e: 
		db_status = f"error:{type(e).__name__}"

	judge0_ready = bool(getattr(_settings, "judge0_api_url", None))

	route_count = len(app.routes)
	tags = sorted({t for r in app.routes for t in getattr(r, 'tags', [])})

	return {
		"status": "ok" if db_status == "ok" else "degraded",
		"time_utc": now.isoformat(),
		"uptime_seconds": round(uptime_seconds, 2),
		"version": os.getenv("APP_VERSION", "dev"),
		"environment": "debug" if _settings.debug else "prod",
		"components": {
<<<<<<< HEAD
      
			"database": ( {"status": db_status, "latency_ms": db_latency_ms} if db_status == "ok" else {"status": db_status} ),

=======
			"database": ( {"status": db_status, "latency_ms": db_latency_ms} if db_status == "ok" else {"status": db_status} ),
>>>>>>> 95e9f6d7
			"judge0": "configured" if judge0_ready else "missing-config",
		},
		"counts": {
			"routes": route_count,
			"models": 0,
		},
		"tags": tags,
	}


@app.get("/favicon.ico", include_in_schema=False)
async def favicon():
	real_icon_path = os.path.join(static_dir, "favicon.ico")
	if os.path.isfile(real_icon_path):
		return FileResponse(real_icon_path, media_type="image/x-icon")
	return PlainTextResponse("favicon.ico not found", status_code=404)

<|MERGE_RESOLUTION|>--- conflicted
+++ resolved
@@ -1,8 +1,5 @@
-<<<<<<< HEAD
-=======
 """FastAPI heartbeat. Lean core."""
 
->>>>>>> 95e9f6d7
 from __future__ import annotations
 
 from fastapi import FastAPI, Request
@@ -60,42 +57,7 @@
 _START_TIME = datetime.now(timezone.utc)
 _settings = get_settings()
 
-<<<<<<< HEAD
-# CORS (dev friendly, tighten for prod)
-_FRONTEND_ORIGINS = [
-	"http://localhost:5173",  # Vite
-	"http://localhost:3000",  # Next/CRA
-]
-if (frontend_env := os.getenv("FRONTEND_ORIGIN")):
-	_FRONTEND_ORIGINS.append(frontend_env.rstrip("/"))
-
-app.add_middleware(
-	CORSMiddleware,
-	allow_origins=_FRONTEND_ORIGINS,
-	allow_credentials=True,
-	allow_methods=["*"],
-	allow_headers=["*"],
-)
-
-# Middleware: capture / propagate / generate X-Request-Id consistently
-@app.middleware("http")
-async def request_id_middleware(request: Request, call_next):  # type: ignore[override]
-	import uuid, logging
-	incoming = request.headers.get("X-Request-Id") or request.headers.get("X-Request-ID")
-	req_id = incoming or str(uuid.uuid4())
-	request.state.request_id = req_id
-	logger = logging.getLogger("request")
-	logger.info("request.start", extra={"request_id": req_id, "path": request.url.path, "method": request.method})
-	response = await call_next(request)
-	response.headers["X-Request-Id"] = req_id
-	logger.info("request.end", extra={"request_id": req_id, "path": request.url.path, "status_code": response.status_code})
-	return response
-_START_TIME = datetime.now(timezone.utc)
-_settings = get_settings()
-
-=======
 # Plug the veins
->>>>>>> 95e9f6d7
 app.include_router(auth_router)
 app.include_router(profiles_router)
 app.include_router(judge0_router)
@@ -105,10 +67,6 @@
 app.include_router(dashboard_router)
 app.include_router(lecturer_router)
 
-<<<<<<< HEAD
-
-=======
->>>>>>> 95e9f6d7
 
 static_dir = os.path.join(os.path.dirname(__file__), "static")
 if os.path.isdir(static_dir):
@@ -159,13 +117,7 @@
 		"version": os.getenv("APP_VERSION", "dev"),
 		"environment": "debug" if _settings.debug else "prod",
 		"components": {
-<<<<<<< HEAD
-      
 			"database": ( {"status": db_status, "latency_ms": db_latency_ms} if db_status == "ok" else {"status": db_status} ),
-
-=======
-			"database": ( {"status": db_status, "latency_ms": db_latency_ms} if db_status == "ok" else {"status": db_status} ),
->>>>>>> 95e9f6d7
 			"judge0": "configured" if judge0_ready else "missing-config",
 		},
 		"counts": {
