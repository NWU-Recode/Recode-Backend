"""FastAPI heartbeat. Lean core."""

from __future__ import annotations

from fastapi import FastAPI, Request, Depends
from fastapi.middleware.cors import CORSMiddleware
from fastapi.responses import PlainTextResponse, FileResponse
from fastapi.staticfiles import StaticFiles
import os
from datetime import datetime, timezone
from typing import Any, Dict
from sqlalchemy import text
from sqlalchemy.exc import SQLAlchemyError

from app.Core.config import get_settings

from app.Auth.routes import router as auth_router
from app.features.profiles.endpoints import router as profiles_router  # Supabase-backed
from app.features.judge0.endpoints import public_router as judge0_public_router
from app.features.judge0.endpoints import protected_router as judge0_protected_router
from app.features.challenges.endpoints import router as challenges_router
from app.features.dashboard.endpoints import router as dashboard_router
from app.features.slides.endpoints import router as slides_router
from app.common.deps import get_current_user_from_cookie
from app.common.middleware import SessionManagementMiddleware
#just added(vonani)
from app.features.admin_panel.endpoints import router as admin_router
from app.features.module.endpoints import router as module_router
from app.features.semester.endpoints import router as semester_router
#end (vonani)

app = FastAPI(title="Recode Backend")

def _split_env_csv(name: str, default: str = ""):
    raw = os.getenv(name, default)
    return [o.strip().rstrip("/") for o in raw.split(",") if o.strip()]

_FRONTEND_ORIGINS = _split_env_csv(
    "ALLOW_ORIGINS",
    "http://localhost:5173,http://localhost:3000",
)

app.add_middleware(
	CORSMiddleware,
	allow_origins=_FRONTEND_ORIGINS,
	allow_credentials=True,
	allow_methods=["*"],
	allow_headers=["*"],
)

# Add session management middleware for automatic token refresh
app.add_middleware(SessionManagementMiddleware, auto_refresh=True)

# Middleware: capture / propagate / generate X-Request-Id consistently
@app.middleware("http")
async def request_id_middleware(request: Request, call_next):  # type: ignore[override]
	import uuid, logging
	incoming = request.headers.get("X-Request-Id") or request.headers.get("X-Request-ID")
	req_id = incoming or str(uuid.uuid4())
	request.state.request_id = req_id
	logger = logging.getLogger("request")
	logger.info("request.start", extra={"request_id": req_id, "path": request.url.path, "method": request.method})
	response = await call_next(request)
	response.headers["X-Request-Id"] = req_id
	logger.info("request.end", extra={"request_id": req_id, "path": request.url.path, "status_code": response.status_code})
	return response

# Tiny request timing middleware for quick visibility
@app.middleware("http")
async def timing_middleware(request: Request, call_next):  # type: ignore[override]
    from time import perf_counter
    t0 = perf_counter()
    resp = await call_next(request)
    dt = int((perf_counter() - t0) * 1000)
    # Print once per request to spot 30s stalls
    print(f"{request.method} {request.url.path} {dt}ms {resp.status_code}")
    return resp
_START_TIME = datetime.now(timezone.utc)
_settings = get_settings()

# Plug the veins
app.include_router(auth_router)
# Protect all non-auth routers with cookie-based auth by default
protected_deps = [Depends(get_current_user_from_cookie)]
app.include_router(profiles_router, dependencies=protected_deps)
app.include_router(judge0_public_router)
app.include_router(judge0_protected_router, dependencies=protected_deps)
app.include_router(challenges_router, dependencies=protected_deps)
app.include_router(dashboard_router, dependencies=protected_deps)
<<<<<<< HEAD
app.include_router(slides_router, dependencies=protected_deps)
=======
#newly added routers (vonani)
app.include_router(admin_router)
app.include_router(module_router)
app.include_router(semester_router)
#end of routers (vonani)

# Newly added feature routers
try:
    from app.features.submissions.endpoints import router as submissions_router
    app.include_router(submissions_router, dependencies=protected_deps)
except Exception:
    pass
>>>>>>> c08a9409


static_dir = os.path.join(os.path.dirname(__file__), "static")
if os.path.isdir(static_dir):
	app.mount("/static", StaticFiles(directory=static_dir), name="static")


@app.get("/", tags=["meta"], summary="API Root")
async def root():
	return {
		"name": "Recode Backend",
		"status": "ok",
		"docs": "/docs",
		"redoc": "/redoc",
		"health": "/healthz"
	}

@app.get("/healthz", tags=["meta"], summary="Liveness / readiness probe")
async def healthz() -> Dict[str, Any]:
    """Vitals with lightweight DB ping."""
    now = datetime.now(timezone.utc)
    uptime_seconds = (now - _START_TIME).total_seconds()

    db_status: str = "unknown"
    db_latency_ms: float | None = None

    try:
        import time
        from app.DB.session import engine
        start = time.perf_counter()
        # AUTOCOMMIT isolation for a 1-row ping
        with engine.connect().execution_options(isolation_level="AUTOCOMMIT") as conn:
            conn.execute(text("SELECT 1"))
        db_latency_ms = round((time.perf_counter() - start) * 1000, 2)
        db_status = "ok"
    except SQLAlchemyError as e:
        db_status = f"error:{type(e).__name__}"
    except Exception as e:
        db_status = f"error:{type(e).__name__}"

    judge0_ready = bool(getattr(_settings, "judge0_api_url", None))
    route_count = len(app.routes)
    tags = sorted({t for r in app.routes for t in getattr(r, "tags", [])})

    return {
        "status": "ok" if db_status == "ok" else "degraded",
        "time_utc": now.isoformat(),
        "uptime_seconds": round(uptime_seconds, 2),
        "version": os.getenv("APP_VERSION", "dev"),
        "environment": "debug" if _settings.debug else "prod",
        "components": {
            "database": (
                {"status": db_status, "latency_ms": db_latency_ms}
                if db_status == "ok"
                else {"status": db_status}
            ),
            "judge0": "configured" if judge0_ready else "missing-config",
        },
        "counts": {
            "routes": route_count,
            "models": 0,
        },
        "tags": tags,
    }


@app.get("/favicon.ico", include_in_schema=False)
async def favicon():
	real_icon_path = os.path.join(static_dir, "favicon.ico")
	if os.path.isfile(real_icon_path):
		return FileResponse(real_icon_path, media_type="image/x-icon")
	return PlainTextResponse("favicon.ico not found", status_code=404)


<|MERGE_RESOLUTION|>--- conflicted
+++ resolved
@@ -1,179 +1,165 @@
-"""FastAPI heartbeat. Lean core."""
-
-from __future__ import annotations
-
-from fastapi import FastAPI, Request, Depends
-from fastapi.middleware.cors import CORSMiddleware
-from fastapi.responses import PlainTextResponse, FileResponse
-from fastapi.staticfiles import StaticFiles
-import os
-from datetime import datetime, timezone
-from typing import Any, Dict
-from sqlalchemy import text
-from sqlalchemy.exc import SQLAlchemyError
-
-from app.Core.config import get_settings
-
-from app.Auth.routes import router as auth_router
-from app.features.profiles.endpoints import router as profiles_router  # Supabase-backed
-from app.features.judge0.endpoints import public_router as judge0_public_router
-from app.features.judge0.endpoints import protected_router as judge0_protected_router
-from app.features.challenges.endpoints import router as challenges_router
-from app.features.dashboard.endpoints import router as dashboard_router
-from app.features.slides.endpoints import router as slides_router
-from app.common.deps import get_current_user_from_cookie
-from app.common.middleware import SessionManagementMiddleware
-#just added(vonani)
-from app.features.admin_panel.endpoints import router as admin_router
-from app.features.module.endpoints import router as module_router
-from app.features.semester.endpoints import router as semester_router
-#end (vonani)
-
-app = FastAPI(title="Recode Backend")
-
-def _split_env_csv(name: str, default: str = ""):
-    raw = os.getenv(name, default)
-    return [o.strip().rstrip("/") for o in raw.split(",") if o.strip()]
-
-_FRONTEND_ORIGINS = _split_env_csv(
-    "ALLOW_ORIGINS",
-    "http://localhost:5173,http://localhost:3000",
-)
-
-app.add_middleware(
-	CORSMiddleware,
-	allow_origins=_FRONTEND_ORIGINS,
-	allow_credentials=True,
-	allow_methods=["*"],
-	allow_headers=["*"],
-)
-
-# Add session management middleware for automatic token refresh
-app.add_middleware(SessionManagementMiddleware, auto_refresh=True)
-
-# Middleware: capture / propagate / generate X-Request-Id consistently
-@app.middleware("http")
-async def request_id_middleware(request: Request, call_next):  # type: ignore[override]
-	import uuid, logging
-	incoming = request.headers.get("X-Request-Id") or request.headers.get("X-Request-ID")
-	req_id = incoming or str(uuid.uuid4())
-	request.state.request_id = req_id
-	logger = logging.getLogger("request")
-	logger.info("request.start", extra={"request_id": req_id, "path": request.url.path, "method": request.method})
-	response = await call_next(request)
-	response.headers["X-Request-Id"] = req_id
-	logger.info("request.end", extra={"request_id": req_id, "path": request.url.path, "status_code": response.status_code})
-	return response
-
-# Tiny request timing middleware for quick visibility
-@app.middleware("http")
-async def timing_middleware(request: Request, call_next):  # type: ignore[override]
-    from time import perf_counter
-    t0 = perf_counter()
-    resp = await call_next(request)
-    dt = int((perf_counter() - t0) * 1000)
-    # Print once per request to spot 30s stalls
-    print(f"{request.method} {request.url.path} {dt}ms {resp.status_code}")
-    return resp
-_START_TIME = datetime.now(timezone.utc)
-_settings = get_settings()
-
-# Plug the veins
-app.include_router(auth_router)
-# Protect all non-auth routers with cookie-based auth by default
-protected_deps = [Depends(get_current_user_from_cookie)]
-app.include_router(profiles_router, dependencies=protected_deps)
-app.include_router(judge0_public_router)
-app.include_router(judge0_protected_router, dependencies=protected_deps)
-app.include_router(challenges_router, dependencies=protected_deps)
-app.include_router(dashboard_router, dependencies=protected_deps)
-<<<<<<< HEAD
-app.include_router(slides_router, dependencies=protected_deps)
-=======
-#newly added routers (vonani)
-app.include_router(admin_router)
-app.include_router(module_router)
-app.include_router(semester_router)
-#end of routers (vonani)
-
-# Newly added feature routers
-try:
-    from app.features.submissions.endpoints import router as submissions_router
-    app.include_router(submissions_router, dependencies=protected_deps)
-except Exception:
-    pass
->>>>>>> c08a9409
-
-
-static_dir = os.path.join(os.path.dirname(__file__), "static")
-if os.path.isdir(static_dir):
-	app.mount("/static", StaticFiles(directory=static_dir), name="static")
-
-
-@app.get("/", tags=["meta"], summary="API Root")
-async def root():
-	return {
-		"name": "Recode Backend",
-		"status": "ok",
-		"docs": "/docs",
-		"redoc": "/redoc",
-		"health": "/healthz"
-	}
-
-@app.get("/healthz", tags=["meta"], summary="Liveness / readiness probe")
-async def healthz() -> Dict[str, Any]:
-    """Vitals with lightweight DB ping."""
-    now = datetime.now(timezone.utc)
-    uptime_seconds = (now - _START_TIME).total_seconds()
-
-    db_status: str = "unknown"
-    db_latency_ms: float | None = None
-
-    try:
-        import time
-        from app.DB.session import engine
-        start = time.perf_counter()
-        # AUTOCOMMIT isolation for a 1-row ping
-        with engine.connect().execution_options(isolation_level="AUTOCOMMIT") as conn:
-            conn.execute(text("SELECT 1"))
-        db_latency_ms = round((time.perf_counter() - start) * 1000, 2)
-        db_status = "ok"
-    except SQLAlchemyError as e:
-        db_status = f"error:{type(e).__name__}"
-    except Exception as e:
-        db_status = f"error:{type(e).__name__}"
-
-    judge0_ready = bool(getattr(_settings, "judge0_api_url", None))
-    route_count = len(app.routes)
-    tags = sorted({t for r in app.routes for t in getattr(r, "tags", [])})
-
-    return {
-        "status": "ok" if db_status == "ok" else "degraded",
-        "time_utc": now.isoformat(),
-        "uptime_seconds": round(uptime_seconds, 2),
-        "version": os.getenv("APP_VERSION", "dev"),
-        "environment": "debug" if _settings.debug else "prod",
-        "components": {
-            "database": (
-                {"status": db_status, "latency_ms": db_latency_ms}
-                if db_status == "ok"
-                else {"status": db_status}
-            ),
-            "judge0": "configured" if judge0_ready else "missing-config",
-        },
-        "counts": {
-            "routes": route_count,
-            "models": 0,
-        },
-        "tags": tags,
-    }
-
-
-@app.get("/favicon.ico", include_in_schema=False)
-async def favicon():
-	real_icon_path = os.path.join(static_dir, "favicon.ico")
-	if os.path.isfile(real_icon_path):
-		return FileResponse(real_icon_path, media_type="image/x-icon")
-	return PlainTextResponse("favicon.ico not found", status_code=404)
-
-
+"""FastAPI heartbeat. Lean core."""
+
+from __future__ import annotations
+
+from fastapi import FastAPI, Request, Depends
+from fastapi.middleware.cors import CORSMiddleware
+from fastapi.responses import PlainTextResponse, FileResponse
+from fastapi.staticfiles import StaticFiles
+import os
+from datetime import datetime, timezone
+from typing import Any, Dict
+from sqlalchemy import text
+from sqlalchemy.exc import SQLAlchemyError
+
+from app.Core.config import get_settings
+
+from app.Auth.routes import router as auth_router
+from app.features.profiles.endpoints import router as profiles_router  # Supabase-backed
+from app.features.judge0.endpoints import public_router as judge0_public_router
+from app.features.judge0.endpoints import protected_router as judge0_protected_router
+from app.features.challenges.endpoints import router as challenges_router
+from app.features.dashboard.endpoints import router as dashboard_router
+from app.features.slides.endpoints import router as slides_router
+from app.common.deps import get_current_user_from_cookie
+from app.common.middleware import SessionManagementMiddleware
+#just added(vonani)
+from app.features.admin_panel.endpoints import router as admin_router
+from app.features.module.endpoints import router as module_router
+from app.features.semester.endpoints import router as semester_router
+#end (vonani)
+
+app = FastAPI(title="Recode Backend")
+
+def _split_env_csv(name: str, default: str = ""):
+    raw = os.getenv(name, default)
+    return [o.strip().rstrip("/") for o in raw.split(",") if o.strip()]
+
+_FRONTEND_ORIGINS = _split_env_csv(
+    "ALLOW_ORIGINS",
+    "http://localhost:5173,http://localhost:3000",
+)
+
+app.add_middleware(
+	CORSMiddleware,
+	allow_origins=_FRONTEND_ORIGINS,
+	allow_credentials=True,
+	allow_methods=["*"],
+	allow_headers=["*"],
+)
+
+# Add session management middleware for automatic token refresh
+app.add_middleware(SessionManagementMiddleware, auto_refresh=True)
+
+# Middleware: capture / propagate / generate X-Request-Id consistently
+@app.middleware("http")
+async def request_id_middleware(request: Request, call_next):  # type: ignore[override]
+	import uuid, logging
+	incoming = request.headers.get("X-Request-Id") or request.headers.get("X-Request-ID")
+	req_id = incoming or str(uuid.uuid4())
+	request.state.request_id = req_id
+	logger = logging.getLogger("request")
+	logger.info("request.start", extra={"request_id": req_id, "path": request.url.path, "method": request.method})
+	response = await call_next(request)
+	response.headers["X-Request-Id"] = req_id
+	logger.info("request.end", extra={"request_id": req_id, "path": request.url.path, "status_code": response.status_code})
+	return response
+
+# Tiny request timing middleware for quick visibility
+@app.middleware("http")
+async def timing_middleware(request: Request, call_next):  # type: ignore[override]
+    from time import perf_counter
+    t0 = perf_counter()
+    resp = await call_next(request)
+    dt = int((perf_counter() - t0) * 1000)
+    # Print once per request to spot 30s stalls
+    print(f"{request.method} {request.url.path} {dt}ms {resp.status_code}")
+    return resp
+_START_TIME = datetime.now(timezone.utc)
+_settings = get_settings()
+
+# Plug the veins
+app.include_router(auth_router)
+# Protect all non-auth routers with cookie-based auth by default
+protected_deps = [Depends(get_current_user_from_cookie)]
+app.include_router(profiles_router, dependencies=protected_deps)
+app.include_router(judge0_public_router)
+app.include_router(judge0_protected_router, dependencies=protected_deps)
+app.include_router(challenges_router, dependencies=protected_deps)
+app.include_router(dashboard_router, dependencies=protected_deps)
+app.include_router(slides_router, dependencies=protected_deps)
+
+
+
+static_dir = os.path.join(os.path.dirname(__file__), "static")
+if os.path.isdir(static_dir):
+	app.mount("/static", StaticFiles(directory=static_dir), name="static")
+
+
+@app.get("/", tags=["meta"], summary="API Root")
+async def root():
+	return {
+		"name": "Recode Backend",
+		"status": "ok",
+		"docs": "/docs",
+		"redoc": "/redoc",
+		"health": "/healthz"
+	}
+
+@app.get("/healthz", tags=["meta"], summary="Liveness / readiness probe")
+async def healthz() -> Dict[str, Any]:
+    """Vitals with lightweight DB ping."""
+    now = datetime.now(timezone.utc)
+    uptime_seconds = (now - _START_TIME).total_seconds()
+
+    db_status: str = "unknown"
+    db_latency_ms: float | None = None
+
+    try:
+        import time
+        from app.DB.session import engine
+        start = time.perf_counter()
+        # AUTOCOMMIT isolation for a 1-row ping
+        with engine.connect().execution_options(isolation_level="AUTOCOMMIT") as conn:
+            conn.execute(text("SELECT 1"))
+        db_latency_ms = round((time.perf_counter() - start) * 1000, 2)
+        db_status = "ok"
+    except SQLAlchemyError as e:
+        db_status = f"error:{type(e).__name__}"
+    except Exception as e:
+        db_status = f"error:{type(e).__name__}"
+
+    judge0_ready = bool(getattr(_settings, "judge0_api_url", None))
+    route_count = len(app.routes)
+    tags = sorted({t for r in app.routes for t in getattr(r, "tags", [])})
+
+    return {
+        "status": "ok" if db_status == "ok" else "degraded",
+        "time_utc": now.isoformat(),
+        "uptime_seconds": round(uptime_seconds, 2),
+        "version": os.getenv("APP_VERSION", "dev"),
+        "environment": "debug" if _settings.debug else "prod",
+        "components": {
+            "database": (
+                {"status": db_status, "latency_ms": db_latency_ms}
+                if db_status == "ok"
+                else {"status": db_status}
+            ),
+            "judge0": "configured" if judge0_ready else "missing-config",
+        },
+        "counts": {
+            "routes": route_count,
+            "models": 0,
+        },
+        "tags": tags,
+    }
+
+
+@app.get("/favicon.ico", include_in_schema=False)
+async def favicon():
+	real_icon_path = os.path.join(static_dir, "favicon.ico")
+	if os.path.isfile(real_icon_path):
+		return FileResponse(real_icon_path, media_type="image/x-icon")
+	return PlainTextResponse("favicon.ico not found", status_code=404)
+
+