--- conflicted
+++ resolved
@@ -1,360 +1,222 @@
-"""Shared FastAPI dependencies for authentication, authorization, and context."""
-
-from __future__ import annotations
-
-import logging
-from functools import lru_cache
-from typing import Any, Callable
-
-from fastapi import Depends, HTTPException, Request, Response, status
-from fastapi.security import HTTPAuthorizationCredentials, HTTPBearer
-from pydantic import BaseModel, EmailStr
-
-from app.DB.supabase import get_supabase
-from app.features.profiles.service import ensure_profile_provisioned as ensure_user_provisioned
-from app.Auth.deps import get_current_claims
-from app.Auth.service import refresh_tokens_if_needed, set_auth_cookies, ACCESS_COOKIE_NAME, REFRESH_COOKIE_NAME
-
-
-logger = logging.getLogger("auth.deps")
-security = HTTPBearer(auto_error=True)
-
-
-class CurrentUser(BaseModel):
-    """Minimal user identity shared across endpoints."""
-    id: int
-<<<<<<< HEAD
-    email: EmailStr
-    role: str
-
-
-=======
-    email: EmailStr
-    role: str
-
-
->>>>>>> f371bd58
-@lru_cache()
-def _admin_roles() -> set[str]:
-    return {"admin", "superadmin"}
-
-
-<<<<<<< HEAD
-async def get_current_user(
-    request: Request,
-    credentials: HTTPAuthorizationCredentials = Depends(security),
-) -> CurrentUser:
-    """Resolve and return the current authenticated user."""
-    import asyncio, os, time
-    client = await get_supabase()
-    token = credentials.credentials
-    try:
-        t0 = time.perf_counter()
-        whoami_timeout = float(os.getenv("AUTH_WHOAMI_TIMEOUT", "5"))
-        auth_user = await asyncio.wait_for(client.auth.get_user(token), timeout=whoami_timeout)
-        ms = int((time.perf_counter() - t0) * 1000)
-        if ms > 50:
-=======
-async def get_current_user(
-    request: Request,
-    credentials: HTTPAuthorizationCredentials = Depends(security),
-) -> CurrentUser:
-    """Resolve and return the current authenticated user (idempotent provisioning).
-
-    Steps:
-      1. Validate bearer token via Supabase Auth
-      2. Ensure matching row in local users table (auto-provision / reconcile)
-      3. Return typed minimal identity object
-      4. Log request with X-Request-Id if provided
-    """
-    import asyncio, os, time
-    client = await get_supabase()
-    token = credentials.credentials
-    try:
-        # Clamp whoami to avoid 30s stalls
-        t0 = time.perf_counter()
-        whoami_timeout = float(os.getenv("AUTH_WHOAMI_TIMEOUT", "5"))
-        auth_user = await asyncio.wait_for(client.auth.get_user(token), timeout=whoami_timeout)
-        ms = int((time.perf_counter() - t0) * 1000)
-        if ms > 50:
->>>>>>> f371bd58
-            logger.info("auth.get_user_ms=%d", ms)
-    except Exception as exc:  # noqa: BLE001
-        raise HTTPException(status_code=status.HTTP_401_UNAUTHORIZED, detail="Invalid authentication credentials") from exc
-
-    if not auth_user or not auth_user.user:
-        raise HTTPException(status_code=status.HTTP_401_UNAUTHORIZED, detail="Invalid authentication credentials")
-
-    sup_user = auth_user.user
-    email = sup_user.email or (sup_user.user_metadata or {}).get("email")
-    if not email:
-        raise HTTPException(status_code=status.HTTP_401_UNAUTHORIZED, detail="User email missing in token")
-
-    t1 = time.perf_counter()
-    db_user = await ensure_user_provisioned(sup_user.id, email, (sup_user.user_metadata or {}).get("full_name"))
-    t2 = time.perf_counter()
-    role = (db_user.get("role") if isinstance(db_user, dict) else None) or "student"
-
-    current = CurrentUser(id=db_user["id"], email=email, role=role)  # type: ignore[arg-type]
-
-<<<<<<< HEAD
-    request_id = request.headers.get("X-Request-Id") or request.headers.get("X-Request-ID")
-    if request_id:
-=======
-    request_id = request.headers.get("X-Request-Id") or request.headers.get("X-Request-ID")
-    if request_id:
->>>>>>> f371bd58
-        request.state.request_id = request_id
-    logger.info(
-        "auth_resolved user_id=%s email=%s role=%s request_id=%s path=%s",
-        current.id,
-        current.email,
-        current.role,
-        request_id,
-        request.url.path,
-    )
-    try:
-        logger.info("auth_spans_ms whoami=%s provision=%s", None, int((t2 - t1) * 1000))
-<<<<<<< HEAD
-    except Exception:
-        pass
-    return current
-
-
-async def get_current_user_from_cookie(
-    request: Request,
-    claims: dict[str, Any] = Depends(get_current_claims),
-) -> CurrentUser:
-    """Resolve the current user from cookie- or bearer-based claims."""
-    cached: CurrentUser | None = getattr(request.state, "current_user", None)
-    if cached is not None:
-        return cached
-
-=======
-    except Exception:
-        pass
-    return current
-
-
-async def get_current_user_from_cookie(
-    request: Request,
-    claims: dict[str, Any] = Depends(get_current_claims),
-) -> CurrentUser:
-    """Verify a browser cookie (or bearer) token and return typed CurrentUser.
-
-    Optimizations:
-      * Cache the resolved user on ``request.state.current_user``
-      * Return the cached user if a previous dependency resolved it
-    """
-    cached: CurrentUser | None = getattr(request.state, "current_user", None)
-    if cached is not None:
-        return cached
-
->>>>>>> f371bd58
-    user_id = claims.get("sub")
-    email = claims.get("email") or (claims.get("user_metadata") or {}).get("email") or ""
-    if not user_id:
-        raise HTTPException(status_code=status.HTTP_401_UNAUTHORIZED, detail="Invalid token: missing subject")
-
-    try:
-<<<<<<< HEAD
-        db_user = await ensure_user_provisioned(user_id, email, (claims.get("user_metadata") or {}).get("full_name"))
-        role = (db_user.get("role") if isinstance(db_user, dict) else None) or "student"
-
-        current = CurrentUser(id=db_user["id"], email=email, role=role)  # type: ignore[arg-type]
-        request.state.current_user = current  # type: ignore[attr-defined]
-
-        request_id = request.headers.get("X-Request-Id") or request.headers.get("X-Request-ID")
-        if request_id:
-            request.state.request_id = request_id
-=======
-        # Ensure local provisioning (idempotent) and avoid redundant fetch
-        db_user = await ensure_user_provisioned(user_id, email, (claims.get("user_metadata") or {}).get("full_name"))
-        role = (db_user.get("role") if isinstance(db_user, dict) else None) or "student"
-
-        current = CurrentUser(id=db_user["id"], email=email, role=role)  # type: ignore[arg-type]
-        request.state.current_user = current  # type: ignore[attr-defined]
-
-        request_id = request.headers.get("X-Request-Id") or request.headers.get("X-Request-ID")
-        if request_id:
-            request.state.request_id = request_id
->>>>>>> f371bd58
-        logger.info(
-            "cookie_auth_resolved user_id=%s email=%s role=%s request_id=%s path=%s",
-            current.id,
-            current.email,
-            current.role,
-            request_id,
-            request.url.path,
-        )
-        return current
-    except Exception as e:
-        logger.error("Error resolving user from cookie: %s", str(e))
-        raise HTTPException(status_code=status.HTTP_500_INTERNAL_SERVER_ERROR, detail="Failed to resolve user")
-
-
-
-<<<<<<< HEAD
-async def get_current_user_with_refresh(
-    request: Request,
-    response: Response,
-    claims: dict[str, Any] = Depends(get_current_claims),
-) -> CurrentUser:
-    """Resolve the current user and refresh expiring tokens when possible."""
-    from fastapi import Response
-
-    user_id = claims.get("sub")
-    email = claims.get("email") or (claims.get("user_metadata") or {}).get("email") or ""
-    if not user_id:
-        raise HTTPException(status_code=status.HTTP_401_UNAUTHORIZED, detail="Invalid token: missing subject")
-
-    access_token = request.cookies.get(ACCESS_COOKIE_NAME)
-    refresh_token = request.cookies.get(REFRESH_COOKIE_NAME)
-
-    if access_token and refresh_token:
-        try:
-            new_tokens = await refresh_tokens_if_needed(access_token, refresh_token)
-            if new_tokens:
-                set_auth_cookies(response, new_tokens)
-                logger.info(f"Auto-refreshed tokens for user {user_id}")
-        except Exception as e:
-            logger.warning(f"Failed to auto-refresh token for user {user_id}: {e}")
-
-    db_user = await ensure_user_provisioned(user_id, email, (claims.get("user_metadata") or {}).get("full_name"))
-    role = (db_user.get("role") if isinstance(db_user, dict) else None) or "student"
-=======
-async def get_current_user_with_refresh(
-    request: Request,
-    response: Response,
-    claims: dict[str, Any] = Depends(get_current_claims),
-) -> CurrentUser:
-    """Enhanced dependency that handles automatic token refresh.
-    
-    This checks if the access token is close to expiring and automatically
-    refreshes it using the refresh token if available. Sets new cookies
-    with updated tokens.
-    """
-    from fastapi import Response
-    
-    # Get current user from claims
-    user_id = claims.get("sub")
-    email = claims.get("email") or (claims.get("user_metadata") or {}).get("email") or ""
-    if not user_id:
-        raise HTTPException(status_code=status.HTTP_401_UNAUTHORIZED, detail="Invalid token: missing subject")
-
-    access_token = request.cookies.get(ACCESS_COOKIE_NAME)
-    refresh_token = request.cookies.get(REFRESH_COOKIE_NAME)
-    
-    if access_token and refresh_token:
-        try:
-            new_tokens = await refresh_tokens_if_needed(access_token, refresh_token)
-            if new_tokens:
-                set_auth_cookies(response, new_tokens)
-                logger.info(f"Auto-refreshed tokens for user {user_id}")
-        except Exception as e:
-            logger.warning(f"Failed to auto-refresh token for user {user_id}: {e}")
-
-    # Ensure local provisioning (idempotent) and avoid redundant fetch
-    db_user = await ensure_user_provisioned(user_id, email, (claims.get("user_metadata") or {}).get("full_name"))
-    role = (db_user.get("role") if isinstance(db_user, dict) else None) or "student"
->>>>>>> f371bd58
-
-    current = CurrentUser(id=db_user["id"], email=email, role=role)  # type: ignore[arg-type]
-
-    request_id = request.headers.get("X-Request-Id") or request.headers.get("X-Request-ID")
-    if request_id:
-        request.state.request_id = request_id
-    logger.info(
-        "auth_with_refresh_resolved user_id=%s email=%s role=%s request_id=%s path=%s",
-        current.id,
-        current.email,
-        current.role,
-        request_id,
-        request.url.path,
-    )
-    return current
-
-def require_role(*roles: str, use_cookie: bool = False) -> Callable:
-    """Return a dependency enforcing membership in the provided roles."""
-    normalized = {r.lower() for r in roles if r}
-
-    base_dep = get_current_user_from_cookie if use_cookie else get_current_user
-
-    async def _checker(current: CurrentUser = Depends(base_dep)) -> CurrentUser:
-        if not normalized:
-            return current
-        role_l = current.role.lower()
-        if role_l in normalized or role_l in _admin_roles():
-            return current
-        raise HTTPException(status_code=status.HTTP_403_FORBIDDEN, detail="Insufficient role")
-
-    return _checker
-
-
-def require_admin(use_cookie: bool = False) -> Callable:
-    return require_role("admin", use_cookie=use_cookie)
-
-<<<<<<< HEAD
-def require_admin_cookie() -> Callable:
-    from app.common.deps import get_current_user_from_cookie  # Lazy import to avoid circular dependency
-
-    async def dependency(request: Request):
-        user = await get_current_user_from_cookie(request)  # Await the async function
-        if user.role != "admin":
-            raise HTTPException(status_code=403, detail="Not authorized as admin")
-        return user
-
-    return dependency
-
-def require_lecturer(use_cookie: bool = False) -> Callable:
-    return require_role("lecturer", use_cookie=use_cookie)
-
-def require_lecturer_cookie() -> Callable:
-    async def dependency(
-        user: CurrentUser = Depends(get_current_user_from_cookie)
-    ):
-=======
-
-def require_admin_cookie() -> Callable:
-    async def dependency(user: CurrentUser = Depends(get_current_user_from_cookie)) -> CurrentUser:
-        if user.role != "admin":
-            raise HTTPException(status_code=403, detail="Not authorized as admin")
-        return user
-
-    return dependency
-
-
-def require_lecturer(use_cookie: bool = False) -> Callable:
-    return require_role("lecturer", use_cookie=use_cookie)
-
-
-def require_lecturer_cookie() -> Callable:
-    async def dependency(user: CurrentUser = Depends(get_current_user_from_cookie)) -> CurrentUser:
->>>>>>> f371bd58
-        if user.role != "lecturer":
-            raise HTTPException(status_code=403, detail="Not authorized as lecturer")
-        return user
-
-    return dependency
-<<<<<<< HEAD
-
-def require_admin_or_lecturer_cookie() -> Callable:
-    from app.common.deps import get_current_user_from_cookie  # Lazy import to avoid circular dependency
-
-    async def dependency(request: Request):
-        user = await get_current_user_from_cookie(request)  # Await the async function
-        if user.role == "admin":
-            return user
-        if user.role == "lecturer":
-=======
-
-
-def require_admin_or_lecturer_cookie() -> Callable:
-    async def dependency(user: CurrentUser = Depends(get_current_user_from_cookie)) -> CurrentUser:
-        if user.role in {"admin", "lecturer"}:
->>>>>>> f371bd58
-            return user
-        raise HTTPException(status_code=403, detail="Not authorized as admin or lecturer")
-
-    return dependency
-
+"""Shared FastAPI dependencies for authentication, authorization, and context."""
+
+from __future__ import annotations
+
+import logging
+from functools import lru_cache
+from typing import Any, Callable
+
+from fastapi import Depends, HTTPException, Request, Response, status
+from fastapi.security import HTTPAuthorizationCredentials, HTTPBearer
+from pydantic import BaseModel, EmailStr
+
+from app.DB.supabase import get_supabase
+from app.features.profiles.service import ensure_profile_provisioned as ensure_user_provisioned
+from app.Auth.deps import get_current_claims
+from app.Auth.service import refresh_tokens_if_needed, set_auth_cookies, ACCESS_COOKIE_NAME, REFRESH_COOKIE_NAME
+
+
+logger = logging.getLogger("auth.deps")
+security = HTTPBearer(auto_error=True)
+
+
+class CurrentUser(BaseModel):
+    """Minimal user identity shared across endpoints."""
+    id: int
+    email: EmailStr
+    role: str
+
+
+@lru_cache()
+def _admin_roles() -> set[str]:
+    return {"admin", "superadmin"}
+
+async def get_current_user(
+    request: Request,
+    credentials: HTTPAuthorizationCredentials = Depends(security),
+) -> CurrentUser:
+    """Resolve and return the current authenticated user."""
+    import asyncio, os, time
+    client = await get_supabase()
+    token = credentials.credentials
+    try:
+        t0 = time.perf_counter()
+        whoami_timeout = float(os.getenv("AUTH_WHOAMI_TIMEOUT", "5"))
+        auth_user = await asyncio.wait_for(client.auth.get_user(token), timeout=whoami_timeout)
+        ms = int((time.perf_counter() - t0) * 1000)
+        if ms > 50:
+            logger.info("auth.get_user_ms=%d", ms)
+    except Exception as exc:  # noqa: BLE001
+        raise HTTPException(status_code=status.HTTP_401_UNAUTHORIZED, detail="Invalid authentication credentials") from exc
+
+    if not auth_user or not auth_user.user:
+        raise HTTPException(status_code=status.HTTP_401_UNAUTHORIZED, detail="Invalid authentication credentials")
+
+    sup_user = auth_user.user
+    email = sup_user.email or (sup_user.user_metadata or {}).get("email")
+    if not email:
+        raise HTTPException(status_code=status.HTTP_401_UNAUTHORIZED, detail="User email missing in token")
+
+    t1 = time.perf_counter()
+    db_user = await ensure_user_provisioned(sup_user.id, email, (sup_user.user_metadata or {}).get("full_name"))
+    t2 = time.perf_counter()
+    role = (db_user.get("role") if isinstance(db_user, dict) else None) or "student"
+
+    current = CurrentUser(id=db_user["id"], email=email, role=role)  # type: ignore[arg-type]
+
+    request_id = request.headers.get("X-Request-Id") or request.headers.get("X-Request-ID")
+    if request_id:
+        request.state.request_id = request_id
+    logger.info(
+        "auth_resolved user_id=%s email=%s role=%s request_id=%s path=%s",
+        current.id,
+        current.email,
+        current.role,
+        request_id,
+        request.url.path,
+    )
+    try:
+        logger.info("auth_spans_ms whoami=%s provision=%s", None, int((t2 - t1) * 1000))
+    except Exception:
+        pass
+    return current
+
+
+async def get_current_user_from_cookie(
+    request: Request,
+    claims: dict[str, Any] = Depends(get_current_claims),
+) -> CurrentUser:
+    """Resolve the current user from cookie- or bearer-based claims."""
+    cached: CurrentUser | None = getattr(request.state, "current_user", None)
+    if cached is not None:
+        return cached
+    user_id = claims.get("sub")
+    email = claims.get("email") or (claims.get("user_metadata") or {}).get("email") or ""
+    if not user_id:
+        raise HTTPException(status_code=status.HTTP_401_UNAUTHORIZED, detail="Invalid token: missing subject")
+
+    try:
+        db_user = await ensure_user_provisioned(user_id, email, (claims.get("user_metadata") or {}).get("full_name"))
+        role = (db_user.get("role") if isinstance(db_user, dict) else None) or "student"
+
+        current = CurrentUser(id=db_user["id"], email=email, role=role)  # type: ignore[arg-type]
+        request.state.current_user = current  # type: ignore[attr-defined]
+
+        request_id = request.headers.get("X-Request-Id") or request.headers.get("X-Request-ID")
+        if request_id:
+            request.state.request_id = request_id
+        logger.info(
+            "cookie_auth_resolved user_id=%s email=%s role=%s request_id=%s path=%s",
+            current.id,
+            current.email,
+            current.role,
+            request_id,
+            request.url.path,
+        )
+        return current
+    except Exception as e:
+        logger.error("Error resolving user from cookie: %s", str(e))
+        raise HTTPException(status_code=status.HTTP_500_INTERNAL_SERVER_ERROR, detail="Failed to resolve user")
+
+
+async def get_current_user_with_refresh(
+    request: Request,
+    response: Response,
+    claims: dict[str, Any] = Depends(get_current_claims),
+) -> CurrentUser:
+    """Resolve the current user and refresh expiring tokens when possible."""
+    from fastapi import Response
+
+    user_id = claims.get("sub")
+    email = claims.get("email") or (claims.get("user_metadata") or {}).get("email") or ""
+    if not user_id:
+        raise HTTPException(status_code=status.HTTP_401_UNAUTHORIZED, detail="Invalid token: missing subject")
+
+    access_token = request.cookies.get(ACCESS_COOKIE_NAME)
+    refresh_token = request.cookies.get(REFRESH_COOKIE_NAME)
+
+    if access_token and refresh_token:
+        try:
+            new_tokens = await refresh_tokens_if_needed(access_token, refresh_token)
+            if new_tokens:
+                set_auth_cookies(response, new_tokens)
+                logger.info(f"Auto-refreshed tokens for user {user_id}")
+        except Exception as e:
+            logger.warning(f"Failed to auto-refresh token for user {user_id}: {e}")
+
+    db_user = await ensure_user_provisioned(user_id, email, (claims.get("user_metadata") or {}).get("full_name"))
+    role = (db_user.get("role") if isinstance(db_user, dict) else None) or "student"
+
+    current = CurrentUser(id=db_user["id"], email=email, role=role)  # type: ignore[arg-type]
+
+    request_id = request.headers.get("X-Request-Id") or request.headers.get("X-Request-ID")
+    if request_id:
+        request.state.request_id = request_id
+    logger.info(
+        "auth_with_refresh_resolved user_id=%s email=%s role=%s request_id=%s path=%s",
+        current.id,
+        current.email,
+        current.role,
+        request_id,
+        request.url.path,
+    )
+    return current
+
+def require_role(*roles: str, use_cookie: bool = False) -> Callable:
+    """Return a dependency enforcing membership in the provided roles."""
+    normalized = {r.lower() for r in roles if r}
+
+    base_dep = get_current_user_from_cookie if use_cookie else get_current_user
+
+    async def _checker(current: CurrentUser = Depends(base_dep)) -> CurrentUser:
+        if not normalized:
+            return current
+        role_l = current.role.lower()
+        if role_l in normalized or role_l in _admin_roles():
+            return current
+        raise HTTPException(status_code=status.HTTP_403_FORBIDDEN, detail="Insufficient role")
+
+    return _checker
+
+
+def require_admin(use_cookie: bool = False) -> Callable:
+    return require_role("admin", use_cookie=use_cookie)
+
+def require_admin_cookie() -> Callable:
+    from app.common.deps import get_current_user_from_cookie  # Lazy import to avoid circular dependency
+
+    async def dependency(request: Request):
+        user = await get_current_user_from_cookie(request)  # Await the async function
+        if user.role != "admin":
+            raise HTTPException(status_code=403, detail="Not authorized as admin")
+        return user
+
+    return dependency
+
+def require_lecturer(use_cookie: bool = False) -> Callable:
+    return require_role("lecturer", use_cookie=use_cookie)
+
+def require_lecturer_cookie() -> Callable:
+    async def dependency(
+        user: CurrentUser = Depends(get_current_user_from_cookie)
+    ):
+        if user.role != "lecturer":
+            raise HTTPException(status_code=403, detail="Not authorized as lecturer")
+        return user
+
+    return dependency
+
+def require_admin_or_lecturer_cookie() -> Callable:
+    from app.common.deps import get_current_user_from_cookie  # Lazy import to avoid circular dependency
+
+    async def dependency(request: Request):
+        user = await get_current_user_from_cookie(request)  # Await the async function
+        if user.role == "admin":
+            return user
+        if user.role == "lecturer":
+
+            return user
+        raise HTTPException(status_code=403, detail="Not authorized as admin or lecturer")
+
+    return dependency
+