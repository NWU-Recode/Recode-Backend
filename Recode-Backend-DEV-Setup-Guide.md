# Recode Backend – Setup Guide

---

## 1. Git Branching Strategy

To keep the codebase clean and collaboration simple, always work from the `dev` branch and never commit directly to `main` or `dev`.

**Branch Structure:**

- **`main`**: Stable, production-ready code. No direct commits—only merges from `dev` after testing and review.
- **`dev`**: All development happens here. Feature and fix branches are merged into `dev` via pull requests.
- **Feature branches:** For new features. Name as `feat/<short-feature-description>`, e.g., `feat/user-auth`.
- **Bugfix branches:** For bug fixes. Name as `fix/<short-bug-description>`, e.g., `fix/login-error`.
- **Other types:** Use `hotfix/`, `docs/`, or `refactor/` as needed, e.g., `hotfix/deploy-issue`, `docs/setup-guide`.

**Workflow:**

1. Always start by switching to `dev` and pulling the latest changes:
   ```sh
   git checkout dev
   git pull origin dev
   ```
2. Create your feature/fix branch from `dev`:
   ```sh
   git checkout -b feat/<short-description>
   # or
   git checkout -b fix/<short-description>
   ```
3. Push your branch and open a Pull Request (PR) to merge into `dev`.
4. Only leads/maintainers merge `dev` into `main` after code is tested and reviewed.

**Key Points:**

- Never work directly on `main` or `dev`.
- Name branches clearly and briefly.
- Use Pull Requests for all merges.
- Always pull the latest `dev` before you branch or before merging.

---

## 2. Clone the Repository

Open a terminal and run:

```sh
git clone https://github.com/NWU-Recode/Recode-Backend.git
cd Recode-Backend
```

---

## 2. Set Up Python Virtual Environment

Create and activate your Python venv:

```sh
python -m venv venv
```

- **Windows:**
  ```sh
<<<<<<< HEAD
  .venv\Scripts\activate
=======
  venv\Scripts\activate
>>>>>>> 5c430307
  ```
- **Mac/Linux:**
  ```sh
  source venv/bin/activate
  ```

---

## 3. Install Python Dependencies

```sh
pip install -r requirements.txt
```

---

## 4. Install Supabase CLI (Windows – Scoop Method)

### A. Install Scoop (if you don’t have it)

Open PowerShell as Administrator:

```powershell
Set-ExecutionPolicy RemoteSigned -Scope CurrentUser
iwr -useb get.scoop.sh | iex
```

### B. Add Supabase Scoop Bucket and Install

```powershell
scoop bucket add supabase https://github.com/supabase/scoop-bucket.git
scoop install supabase
```

### C. Confirm Installation

Open a new terminal and check:

```sh
supabase --version
```

You should see a version number if installed successfully.

---

## 5. Set Up Environment Variables

Copy the example env file and edit it:

```sh
cp .env.template .env
```

Edit `.env` in a text editor and set `SUPABASE_URL` and `SUPABASE_KEY` with your actual values from the Supabase dashboard.

---

## 6. (Optional) Initialize Supabase Migrations

If you plan to manage migrations (otherwise skip):

```sh
supabase init
supabase migration new create_users_table
```

- Edit your migration file in `supabase/migrations/` to define the schema.
- Apply the migration:
  ```sh
  supabase db push
  ```

---

## 7. Start the FastAPI Server

Run from the project root:

```sh
uvicorn app.main:app --reload
```

The API will be available at http://localhost:8000

---

## 8. Test the Users Endpoint

- Open Swagger UI: [http://localhost:8000/docs](http://localhost:8000/docs)
- Test endpoint: [http://localhost:8000/users/](http://localhost:8000/users/)

Or use curl:

```sh
curl http://localhost:8000/users/
```

If your Supabase `users` table has data, it will return all users as JSON.

---

## 9. Git Branching Strategy

To keep the codebase clean and make collaboration easy, use the following simple git branching strategy:

- **`main`** (or `master`): Stable, production-ready code only. Deployments and releases come from here.
- **`dev`**: All new features and bug fixes are merged here for testing before going to main.
- **Feature branches:** For new features. Name as `feat/<short-feature-description>`, e.g., `feat/user-auth`.
- **Bugfix branches:** For bug fixes. Name as `fix/<short-bug-description>`, e.g., `fix/login-error`.
- **Other types:** Use `hotfix/`, `docs/`, or `refactor/` as needed, e.g., `hotfix/deploy-issue`, `docs/setup-guide`.

**Workflow Example:**

1. Pull the latest changes:
   ```sh
   git checkout dev
   git pull origin dev
   ```
2. Create your branch:
   ```sh
   git checkout -b feat/<short-description>
   # or
   git checkout -b fix/<short-description>
   ```
3. Push your branch and open a Pull Request to `dev`.
4. Once tested and reviewed, `dev` is merged into `main` for release.

**Key Points:**

- Never commit directly to `main` or `dev`.
- Keep branch names clear and short.
- Always pull latest changes before creating a new branch.
- Use Pull Requests for all merges (no direct pushes).

---

# Setup Complete

You now have a fully working local backend ready for development and testing.<|MERGE_RESOLUTION|>--- conflicted
+++ resolved
@@ -60,15 +60,9 @@
 
 - **Windows:**
   ```sh
-<<<<<<< HEAD
   .venv\Scripts\activate
-=======
+  # or if your folder is named "venv"
   venv\Scripts\activate
->>>>>>> 5c430307
-  ```
-- **Mac/Linux:**
-  ```sh
-  source venv/bin/activate
   ```
 
 ---
